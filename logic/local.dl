#include "../clientlib/constants.dl"
#include "statement_insertor.dl"

// Convenience predicate. Folds together bounds checking on valid
// indices and less-than.
.decl IsStackIndexLessThan(n:StackIndex, maximum:StackIndex) inline
                                                               
IsStackIndexLessThan(n, maximum) :- n = range(0, maximum, 1).

// All sorts of different outputs of the decompiler, including
// three-address code representation (which is later input and
// re-formatted for use by clients), statistics, debugging relations.
.decl ByteCodeHex(bytecode:symbol)

.decl _ByteCodeHex(bytecode:symbol)
.input _ByteCodeHex(IO="file", filename="bytecode.hex")

// strip '0x' from the start of the bytecode if present
// keeping it would have all the uses of the bytecode wrong (handling codecopies)
ByteCodeHex(bytecode):-
  _ByteCodeHex(bytecode),
  !contains("0x", bytecode).

ByteCodeHex(substr(bytecode, 2, strlen(bytecode))):-
  _ByteCodeHex(bytecode),
  contains("0x", bytecode).
 
// Local means within the same basic block
.comp LocalAnalysis {

  /*
    Component Inputs
  */

  // `statement` pushes `value` to the stack
  .decl PushValue(statement: Statement, value: Value)

  .decl Statement_Opcode(statement: Statement, opcode: Opcode)

  /**
    A total order of the program's statements.
    Originating from the order of the statements in the bytecode.
  */
  .decl Statement_Next(statement: Statement, statementNext: Statement)


  #include "decompiler_input_statements.dl"

  /**
    Any input opcode that should not be present in the output
    (three-address) code. These are mostly stack machine instructions,
    which disappear. Other instructions (e.g., logical or arithmetic
    operators) are maintained in the output but arguments are inferred.
    Similarly, instructions can disappear from the output (e.g., a JUMP
    may become a PRIVATECALL) but this is a property of an instance, not
    the entire JUMP opcode.
  */
  .decl TACNOP(statement: Statement)
  
  TACNOP(stmt) :-
    Statement_Opcode(stmt, opcode),
    (OpcodeIsDup(opcode) ; OpcodeIsSwap(opcode)).

  TACNOP(stmt) :- POP(stmt) ; JUMPDEST(stmt).
  
  .decl MissingStatement(stmt: Statement)
  
  MissingStatement(stmt) :-
    Statement_Opcode(stmt, "MISSING").
  
  .decl DUPN(opcode:Opcode, n:number)

  DUPN(opcode, dupn - dup1 + 1) :-
    OpcodeOrd(opcode, dupn),
    OpcodeIsDup(opcode),
    OpcodeOrd("DUP1", dup1).
  
  .decl SWAPN(opcode:Opcode, n:number)

  SWAPN(opcode, swapn - swap1 + 1) :-
    OpcodeOrd(opcode, swapn),
    OpcodeIsSwap(opcode),
    OpcodeOrd("SWAP1", swap1).
  
  OpcodePopWords("CALLPRIVATE", 1).
  OpcodePopWords("RETURNPRIVATE", 1).

  .init variableValueConstantFolding = ConstantFolding

  // Auxiliary relations for constant folding
  .decl BinopStatementOpAndArgs(stmt: Statement, op: Opcode, a: Variable, b: Variable)
  BinopStatementOpAndArgs(stmt, op, as(a, Variable), as(b, Variable)) :-
    Statement_Opcode(stmt, op),
    Statement_Uses_Local(stmt, a, 0),
    Statement_Uses_Local(stmt, b, 1),
    CheckIsVariable(a),
    CheckIsVariable(b).

  .decl BinopStatementOpAndConstantArgValues(stmt: Statement, op: Opcode, a_val: Value, b_val: Value)
  BinopStatementOpAndConstantArgValues(stmt, op, a_val, b_val) :-
    Variable_Value(a, a_val),
    BinopStatementOpAndArgs(stmt, op, a, b),
    Variable_Value(b, b_val).
  .plan 1:(3,2,1)

  .decl UnopStatementOpAndArgs(stmt: Statement, op: Opcode, a: Variable)
  UnopStatementOpAndArgs(stmt, op, as(a, Variable)) :-
    Statement_Opcode(stmt, op),
    Statement_Uses_Local(stmt, a, 0),
    !Statement_Uses_Local(stmt, _, 1),
    CheckIsVariable(a).

  .decl UnopStatementOpAndConstantArgValues(stmt: Statement, op: Opcode, a_val: Value)
  UnopStatementOpAndConstantArgValues(stmt, op, a_val) :-
    Variable_Value(a, a_val),
    UnopStatementOpAndArgs(stmt, op, a).

  // Constant fold of variables holding unique constant numeric values
  variableValueConstantFolding.RequestConstantFold2(op, a_val, b_val) :-
    BinopStatementOpAndConstantArgValues(_, op, a_val, b_val).

  variableValueConstantFolding.RequestConstantFold1(op, a_val) :-
    UnopStatementOpAndConstantArgValues(_, op, a_val).

  .decl Variable_Value(variable: Variable, value: Value)

  Variable_Value(to, result) :-
    variableValueConstantFolding.ConstantFoldResult2(op, a_val, b_val, result),
    BinopStatementOpAndConstantArgValues(stmt, op, a_val, b_val),
    Statement_Defines(stmt, to).
   .plan 1:(2,1,3)

  Variable_Value(to, result) :-
    variableValueConstantFolding.ConstantFoldResult1(op, a_val, result),
    UnopStatementOpAndConstantArgValues(stmt, op, a_val),
    Statement_Defines(stmt, to).
    
  .decl IsVariable(n:Variable)
  
  // One to one mapping. Give every statement a unique var (negative index)
  .decl Statement_Defines(statement: Statement, variable: Variable)
  
  .decl _StatementNum(statement: Statement, num: number)
  
  _StatementNum(stmt, -res-1) :-
     Statement_Opcode(stmt, _),
     res = @hex_to_number(stmt).
  
  
  // We pre-assign variables to every statement except if they are
  // not really creating new values on the stack (e.g. no pushes or simple swaps)
  IsVariable(var),
  Statement_Defines(stmt, var) :-
    _StatementNum(stmt, n),
    Statement_Opcode(stmt, opcode),
    OpcodePushWords(opcode, m), m > 0,
    !TACNOP(stmt),
    var = as(n, Variable).


  /*
   ***********
   * Define basic blocks
   ***********
   */

  /**
    Textbook material.
    A basic block starts:
      - at a label
      - after a jump.
    A basic block ends:
      - at a jump
      - before a label.
  */
  .decl IsBasicBlockHead(statement:Statement)
  IsBasicBlockHead(statement) :-
    JUMPDEST(statement).
  
  IsBasicBlockHead(statement) :-
    JUMPI(prevStatement),
  //// REVIEW: check that this is equivalent
  //  Statement_Opcode(prevStatement, opcode),
  //  OpcodeAltersFlow(opcode),
    Statement_Next(prevStatement, statement).
  
  IsBasicBlockHead(statement) :-
    Statement_Opcode(statement, _),
    !Statement_Next(_, statement).  
  
  // Heuristic to separate code from data:
  // Anything in a basic block after an instruction that alters flow or
 // an invalid opcode is data.
  .decl PossiblyIsBasicBlockTail(statement:Statement)
  
  PossiblyIsBasicBlockTail(statement) :-
    Statement_Opcode(statement, opcode),
    OpcodeAltersFlow(opcode).
  
  PossiblyIsBasicBlockTail(statement) :-
    Statement_Next(statement, labelstatement),
    JUMPDEST(labelstatement).
  
  PossiblyIsBasicBlockTail(statement) :-
    MissingStatement(statement).
  
  .decl Statement_Block(statement:Statement, block:Block)
  .decl Statement_BlockHead(statement:Statement, head:Statement)
  
  Statement_BlockHead(stmt, stmt),
  Statement_Block(stmt, as(stmt, Block)) :-
    IsBasicBlockHead(stmt).
  
  Statement_BlockHead(stmt, as(block, Statement)),
  Statement_Block(stmt, block) :-
    Statement_Block(prevstmt, block),
    Statement_Next(prevstmt, stmt),
    !IsBasicBlockHead(stmt),
    !PossiblyIsBasicBlockTail(prevstmt).
  
  .decl BasicBlock_Head(block:Block, head:Statement)
  BasicBlock_Head(block, head):-
    Statement_BlockHead(stmt, head),
    Statement_Block(stmt, block).
  
  .decl BasicBlock_Tail(block:Block, tail:Statement)
  
  BasicBlock_Tail(block, tail) :-
     Statement_Block(tail, block),
     Statement_Next(tail, next),
     !Statement_Block(next, block).
  
  BasicBlock_Tail(block, tail) :-
     Statement_Block(tail, block),
     !Statement_Next(tail, _).
  
  .decl ValidStatement(stmt: Statement)  
  ValidStatement(stmt) :- Statement_Block(stmt, _).

  /**
    A summary of all the effects of the basic block up to a statement. The
    summary cannot contain only variables, it will also refer symbolically to
    other locations (stackIndexes) on the stack at the beginning of the basic block.
  */
  .decl LocalStackContents(stmt: Statement, index: StackIndex, variable: VariableOrStackIndex)

  .decl BeforeLocalStackContents(stmt: Statement, n: StackIndex, variable: VariableOrStackIndex)

  /**  
    The target of a jump at the end of the `block` is a `variable` defined in
    the `block` itself. "Immediate" is misnomer, can't think of better name.
    This is a context-independent predicate.
  */
  .decl ImmediateBlockJumpTarget(block: Block, variable: Variable)

  /**
    How many items the basic `block` will pop from the stack that existed at
    the beginning of its execution. I.e., how many items it will consume
    from its caller. This is a high-watermark kind of measure: the consumed
    data items may be replenished during execution, but we care about how high
    the total will go.
  */
  .decl BlockPopDelta(block: Block, delta: number)

  // What is the difference in stack height effected by the basic `block`
  .decl BlockStackDelta(block: Block, delta: number)

  // How many items a `statement` will pop from the stack
  .decl StatementPopDelta(statement: Statement, delta: number)

  // What is the difference in stack height after the execution of this `statement`
  .decl StatementStackDelta(statement: Statement, delta: number)
  
  ImmediateBlockJumpTarget(block, as(var, Variable)) :-
    BasicBlock_Tail(block, stmt),
    IsJump(stmt),
    BeforeLocalStackContents(stmt, 0, var),
    CheckIsVariable(var).

  .decl AlwaysJumps(stmt: Statement)
  
  AlwaysJumps(stmt) :-
    JUMPI(stmt),
    Statement_Uses_Local(stmt, pred, 1),
    Variable_Value(pred, value),
    value != "0x0".


  // Covers JUMPIs and other fallthrough cases
  .decl FallthroughStmt(stmt: Statement, next: Statement)
  FallthroughStmt(stmt, next) :-
    BasicBlock_Tail(_, stmt),
    !JUMP(stmt),
    Statement_Opcode(stmt, opcode),
    !OpcodePossiblyHalts(opcode),
    Statement_Next(stmt, next).

  .decl FallthroughEdge(caller: Block, fallthroughBlock: Block)
  FallthroughEdge(caller, as(fallthrough, Block)):-
    Statement_Block(stmt, caller),
    FallthroughStmt(stmt, fallthrough),
    IsBasicBlockHead(fallthrough).

  .decl ThrowJump(stmt: Statement)  
  ThrowJump(jmp) :-
     ImmediateBlockJumpTarget(block, variable),
     Variable_Value(variable, targetValue),
     !JUMPDEST(as(targetValue, Statement)),
     BasicBlock_Tail(block, jmp).

  /*
   ***********
   * Define semantics of instructions
   ***********
   */
  // Variables unaffected by this instruction.
  // Pop is modeled as a side-effect!
  LocalStackContents(stmt, n + delta, varOrStackIndex) :-
    BeforeLocalStackContents(stmt, n, varOrStackIndex),
    Statement_Opcode(stmt, opcode),
    OpcodeStackDelta(opcode, delta),
    OpcodePopWords(opcode, numRemoved),
    n >= numRemoved.
  
  // Base case, handles most cases
  LocalStackContents(stmt, 0, var) :-
    Statement_Defines(stmt, var),
    !TACNOP(stmt).
  
  // Constant values. Example of implementation of push1 to push32.
  Variable_Value(var, value) :-
    PushValue(stmt, value),
    Statement_Defines(stmt, var).

  // Added to the Shanghai fork, EIP-3855
  Variable_Value(var, "0x0") :-
    PUSH0(stmt),
    Statement_Defines(stmt, var).

  // Get current program counter
  Variable_Value(var, as(stmt, Value)) :-
    PC(stmt),
    Statement_Defines(stmt, var).

  // DUP
  LocalStackContents(stmt, 0, duplicated) :-
    BeforeLocalStackContents(stmt, n-1, duplicated),
    Statement_Opcode(stmt, opcode),
    DUPN(opcode, n).

  LocalStackContents(stmt, m+1, other) :-
    BeforeLocalStackContents(stmt, m, other),
    Statement_Opcode(stmt, opcode),
    DUPN(opcode, n),
    IsStackIndexLessThan(m, n).

  /**
    Optimization: before local stack contents for swaps
    It's quite useful to optimize this case.
  */
  .decl BeforeSwapLocalStackContents(stmt: Statement, n: number, m: StackIndex, variable: VariableOrStackIndex)
  
  BeforeSwapLocalStackContents(stmt, n, m, varOrStackIndex) :-
    BeforeLocalStackContents(stmt, m, varOrStackIndex),
    Statement_Opcode(stmt, opcode),
    SWAPN(opcode, n).
     
  // SWAP
  LocalStackContents(stmt, n, variable0),
  LocalStackContents(stmt, 0, variableN) :-
    BeforeSwapLocalStackContents(stmt, n, n, variableN),
    BeforeSwapLocalStackContents(stmt, n, 0, variable0).
    .plan 1:(2,1)
  
  LocalStackContents(stmt, m, other) :-
    BeforeSwapLocalStackContents(stmt, n, m, other),
    IsStackIndexLessThan(m, n), m > 0.
  
  /*
   ***********
   * Auxiliary relations: BeforeLocalStackContents
   ***********
   */
  .decl NextStmtInBlock(stmt: Statement, nextStmt: Statement)
  
  NextStmtInBlock(prevStmt, stmt) :-
    Statement_Next(prevStmt, stmt),
    Statement_Block(prevStmt, block),
    Statement_Block(stmt, block).
  
  // General case
  BeforeLocalStackContents(stmt, n, variable) :-
    LocalStackContents(prevStmt, n, variable),
    NextStmtInBlock(prevStmt, stmt).
  
  // Special case for block head (contains only stackIndexes). Initialize all
  // stack positions, from zero to max consumed (from the caller's stack) by
  // the basic block. They are initialized to symbolic stackIndexes.
  BeforeLocalStackContents(stmt, stackIndex, stackIndex) :-
    IsBasicBlockHead(stmt),
    Statement_Block(stmt, block),
    BlockPopDelta(block, delta),
    IsStackIndexLessThan(stackIndex, delta + 15).
  
   /*
   ***********
   * Auxiliary relations: block/statement pop deltas and total stack effects
   ***********
   */
  
  StatementStackDelta(stmt, delta) :-
    IsBasicBlockHead(stmt),
    Statement_Opcode(stmt, opcode),
    OpcodeStackDelta(opcode, delta).
  
  StatementStackDelta(stmt, prevdelta + newdelta) :-
    StatementStackDelta(prevstmt, prevdelta),
    !BasicBlock_Tail(_, prevstmt),
    Statement_Next(prevstmt, stmt),
    Statement_Opcode(stmt, opcode),
    OpcodeStackDelta(opcode, newdelta).
  
  // Need to keep a running maximum of elements consumed from the stack
  // as it was at the beginning of the basic block.
  StatementPopDelta(stmt, delta) :-
    IsBasicBlockHead(stmt),
    Statement_Opcode(stmt, opcode),
    OpcodePopWords(opcode, delta).
  
  
  StatementPopDelta(stmt, max(prevPopDelta, popDelta - prevStackDelta)) :-
    StatementPopDelta(prevstmt, prevPopDelta),
    !BasicBlock_Tail(_, prevstmt),
    StatementStackDelta(prevstmt, prevStackDelta),
    Statement_Next(prevstmt, stmt),
    Statement_Opcode(stmt, opcode),
    OpcodePopWords(opcode, popDelta).
  
  BlockStackDelta(block, delta) :-
    BasicBlock_Tail(block, stmt),
    StatementStackDelta(stmt, delta).
  
  BlockPopDelta(block, delta) :-
    BasicBlock_Tail(block, stmt),
    StatementPopDelta(stmt, delta).

  .decl Statement_Uses_Local(stmt:Statement, var:VariableOrStackIndex, n:StackIndex)

  Statement_Uses_Local(stmt, varOrStackIndex, n) :-
     Statement_Opcode(stmt, opcode),
     !TACNOP(stmt),
     OpcodePopWords(opcode, m),
     IsStackIndexLessThan(n, m),
     BeforeLocalStackContents(stmt, n, varOrStackIndex).

  // Identify low-level blocks that will always REVERT
  .decl BlockWillRevert(revertBlock: Block)
  BlockWillRevert(revertBlock):-
    Statement_Block(revert, revertBlock),
    (REVERT(revert); INVALID(revert)).

  BlockWillRevert(indirectRevertBlock):-
    BlockWillRevert(revertBlock),
    StaticBlockJumpTarget(indirectRevertBlock, revertBlock),
    Statement_Block(jump, indirectRevertBlock),
    JUMP(jump).

  .decl IsJump(stmt:Statement)

  IsJump(stmt) :-
    (JUMP(stmt); JUMPI(stmt)).


  // Gas-related
  .decl Statement_Gas(stmt: Statement, gas: number)

  Statement_Gas(stmt, gas) :-
     Statement_Opcode(stmt, opcode),
     OpcodeGas(opcode, gas).

  .decl PublicFunctionJump(block: Block, funHex: Value, optionalSelector: OptionalSelector)
  .decl PublicFunction(block: Block, funHex: Value, optionalSelector: OptionalSelector)

  .decl IsOptionalSelector(optionalSelector: OptionalSelector)

  IsOptionalSelector(optionalSelector):-
    PublicFunctionJump(_, _, optionalSelector);
    PublicFunction(_, _, optionalSelector).

  .decl SWAPDUPPOPJUMPJUMPDESTOP(op: Opcode)
  SWAPDUPPOPJUMPJUMPDESTOP(opcode):-
    DUPN(opcode, _);
    SWAPN(opcode, _);
    opcode = "JUMP";
    opcode = "JUMPDEST";
    opcode = "POP".

  /**
    Often reused low-level blocks that only
    alter the stack and/or consume statements
  */
  .decl StackBalanceBlock(block: Block)
  StackBalanceBlock(block):-
    Statement_Block(jump, block),
    Statement_Opcode(jump, "JUMP"),
    stackAltCount = count: {
      Statement_Block(stmt, block), 
      Statement_Opcode(stmt, op), 
      SWAPDUPPOPJUMPJUMPDESTOP(op)
    },
    allCount = count: Statement_Block(_, block),
    stackAltCount = allCount.

  /**
    Blocks that can lead to recursion, because their target
    is pushed to the stack after they are executed
  */
  .decl NonImmediateBlockJumpTargetEscapes(block: Block)
  DEBUG_OUTPUT(NonImmediateBlockJumpTargetEscapes)

  NonImmediateBlockJumpTargetEscapes(block):-
    IsJump(jump),
    BasicBlock_Tail(block, jump),
    BeforeLocalStackContents(jump, 0, var),
    LocalStackContents(jump, _, var),
    !ImmediateBlockJumpTarget(block, _).

  /**
    Block's "next" is always the same.
    Helper for some ctx sensitivity algorithms
  */
  .decl BlockHasTrivialControl(block: Block)

  BlockHasTrivialControl(block):-
    BasicBlock_Tail(block, stmt),
    !JUMP(stmt),
    !JUMPI(stmt).

  BlockHasTrivialControl(block):-
    ImmediateBlockJumpTarget(block, _).

  // inverse-escape analysis: helpers for ctx sensitivity
  .decl BlockUsesLocal(block: Block, var: VariableOrStackIndex)
  BlockUsesLocal(block, var) :-
    Statement_Block(stmt, block),
    Statement_Uses_Local(stmt, var, _).

  .decl StaticBlockJumpTarget(caller: Block, target: Block)
  StaticBlockJumpTarget(caller, as(target, Block)) :-
    ImmediateBlockJumpTarget(caller, targetVar),
    Variable_Value(targetVar, target),
    JUMPDEST(as(target, Statement)).

  // SL: Added so that fallthrough blocks can populate PrivateFunctionCall
  StaticBlockJumpTarget(block, as(fallthrough, Block)) :-
    BasicBlock_Tail(block, stmt),
    Statement_Next(stmt, fallthrough),
    !JUMP(stmt),
    !JUMPI(stmt),
    Statement_Opcode(stmt, opcode),
    !OpcodePossiblyHalts(opcode).

  .decl LocalBlockEdge(block: Block, next: Block)
  LocalBlockEdge(block, next):-
    StaticBlockJumpTarget(block, next); FallthroughEdge(block, next).

  // pushes a label for later use. A return addr?
  .decl BlockPushesLabel(block: Block, val: Value) overridable
  BlockPushesLabel(block, val) :-
    JUMPDEST(as(val, symbol)),
    Variable_Value(var, val),
    Statement_Defines(stmt, var),
    Statement_Block(stmt, block),
    BasicBlock_Tail(block, call),
    LocalStackContents(call, _, var),
    !BlockUsesLocal(block, var).

  // Same reasoning, with more detail. In very rare cases, the continuation will not be found,
  // even though BlockPushesLabel is true.
  .decl CallBlockPushesContinuation(caller: Block, callee: Block, cont: Block, index: number)
  CallBlockPushesContinuation(caller, callee, as(contVal, Block), index) :-
    StaticBlockJumpTarget(caller, callee),  // looks like a call
    BasicBlock_Tail(caller, call),
    BeforeLocalStackContents(call, index, var),
    CheckIsVariable(var), // unnecessary?
    Variable_Value(var, contVal),
    JUMPDEST(as(contVal, symbol)), // unnecessary?
    index > 0,
    !BlockUsesLocal(caller, var). 
 
  .decl CallBlockNotEarliestContinuation(caller: Block, callee: Block, cont: Block)
  CallBlockNotEarliestContinuation(caller, callee, cont) :-
    CallBlockPushesContinuation(caller, callee, cont, index1),
    CallBlockPushesContinuation(caller, _, _, index2),
    index2 > index1.

  .decl CallBlockEarliestContinuation(caller: Block, callee: Block, cont: Block)
  CallBlockEarliestContinuation(caller, callee, cont) :-
    CallBlockPushesContinuation(caller, callee, cont, _),
    !CallBlockNotEarliestContinuation(caller, callee, cont).

  // If the earliest continuation is not unique, or if we have not been able to find the
  // continuations on the stack at call time, fall back to an "undefined".
  .decl PrivateFunctionCall(caller: Block, callee: Block, continuation: Block, firstContinuation: Block)
  DEBUG_OUTPUT(PrivateFunctionCall)
  PrivateFunctionCall(caller, callee, as(contVal, Block), firstCont) :-
    StaticBlockJumpTarget(caller, callee),  // looks like a call
    BlockPushesLabel(caller, contVal),  // continuation pushed
    (CallBlockEarliestContinuation(caller, callee, firstCont);
     (!CallBlockEarliestContinuation(caller, callee, _), firstCont = "undefined")).


  // Helper to identify blocks that are very likely function entries
  .decl IsJumpBlockPrivateFunctionCall(caller: Block, callee: Block)
  DEBUG_OUTPUT(IsJumpBlockPrivateFunctionCall)
  IsJumpBlockPrivateFunctionCall(caller, callee):-
    PrivateFunctionCall(caller, callee, _, _),
    Statement_Block(call, caller),
    JUMP(call).

  IsJumpBlockPrivateFunctionCall(caller, callee):-
    IsJumpBlockPrivateFunctionCall(_, callee),
    PrivateFunctionCall(_, _, caller, _),
    StaticBlockJumpTarget(caller, callee),
    Statement_Block(call, caller),
    JUMP(call).

  // can have FPs
  IsJumpBlockPrivateFunctionCall(caller, callee):-
    ContinuationLikelyNotLatest(caller),
    StaticBlockJumpTarget(caller, callee),
    Statement_Block(call, caller),
    JUMP(call).

  .decl IsLikelyPrivateFunctionCall(caller: Block, callee: Block)
  DEBUG_OUTPUT(IsLikelyPrivateFunctionCall)
  IsLikelyPrivateFunctionCall(caller, callee):-
    IsConditionalJumpBlockPrivateFunctionCall(jumpiBlock, _),
    LocalBlockEdge(jumpiBlock, caller),
    LocalBlockEdge(caller, callee).

  IsLikelyPrivateFunctionCall(jumpiBlock, callee):-
    IsLikelyPrivateFunctionCall(_, callee),
    FallthroughEdge(jumpiBlock, callee),
    IsConditionalJumpBlockPrivateFunctionCall(jumpiBlock, _).

  IsLikelyPrivateFunctionCall(caller, callee):-
    PrivateFunctionCall(_, _, caller, _),
    StaticBlockJumpTarget(caller, callee),
    Statement_Block(call, caller),
    JUMP(call).

  .decl JumpToFunctionStartDoesntPushContinuation(caller: Block, callee: Block)
  DEBUG_OUTPUT(JumpToFunctionStartDoesntPushContinuation)
  JumpToFunctionStartDoesntPushContinuation(caller, callee):-
    IsJumpBlockPrivateFunctionCall(_, callee),
    StaticBlockJumpTarget(caller, callee),
    Statement_Block(call, caller),
    JUMP(call),
    !PrivateFunctionCall(caller, callee, _, _).

  .decl ContinuationLikelyNotLatest(continuation: Block)
  DEBUG_OUTPUT(ContinuationLikelyNotLatest)
  ContinuationLikelyNotLatest(cont):-
    PrivateFunctionCall(_, _, cont, latestCont),
    cont != latestCont.

  ContinuationLikelyNotLatest(cont):-
    ContinuationLikelyNotLatest(prevCont),
    PrivateFunctionCall(prevCont, _, cont, _).

  // Helper
  .decl JUMPIBlockCanRevert(jumpiBlock: Block, nonRevertingNext: Block)
  DEBUG_OUTPUT(JUMPIBlockCanRevert)
  JUMPIBlockCanRevert(jumpiBlock, nonRevertingNext):-
    JUMPI(jumpi),
    Statement_Block(jumpi, jumpiBlock),
    LocalBlockEdge(jumpiBlock, revertBlock),
    BlockWillRevert(revertBlock),
    LocalBlockEdge(jumpiBlock, nonRevertingNext),
    nonRevertingNext != revertBlock,
    !BlockWillRevert(nonRevertingNext).

  // Helper to identify blocks that are very likely function entries
  // Also add the fallthrough here!!!
  .decl IsConditionalJumpBlockPrivateFunctionCall(caller: Block, callee: Block)
  DEBUG_OUTPUT(IsConditionalJumpBlockPrivateFunctionCall)
  IsConditionalJumpBlockPrivateFunctionCall(caller, callee):-
    PrivateFunctionCall(caller, callee, _, _),
    Statement_Block(call, caller),
    JUMPI(call).


  IsConditionalJumpBlockPrivateFunctionCall(cont, callee):-
    ContinuationLikelyNotLatest(cont),
    //PrivateFunctionCall(_, _, cont, _),
    Statement_Block(call, cont),
    JUMPI(call),
    StaticBlockJumpTarget(cont, callee).

  // IsConditionalJumpBlockPrivateFunctionCall(caller, fallthrough):-
  //   IsConditionalJumpBlockPrivateFunctionCall(caller, _),
  //   FallthroughEdge(caller, fallthrough).

  /**
    Handle this case of conditional call differently, only consider as a call-site
  */
  .decl ConditionalCallControlFlowConvergesQuickly(caller: Block, converganceBlock: Block)
  DEBUG_OUTPUT(ConditionalCallControlFlowConvergesQuickly)
  ConditionalCallControlFlowConvergesQuickly(caller, actualCaller):-
    IsConditionalJumpBlockPrivateFunctionCall(caller, _),
    LocalBlockEdge(caller, actualCaller),
    LocalBlockEdge(caller, otherNext),
    LocalBlockEdge(otherNext, temp1),
    LocalBlockEdge(temp1, actualCaller),
    otherNext != actualCaller.

  // ConditionalCallControlFlowConvergesQuickly(jumpiBlock, actualCaller):-
  //   UnifiedConditionalCallToJumpi(jumpiBlock, jumpiBlock),
  //   LocalBlockEdge(jumpiBlock, nextA),
  //   LocalBlockEdge(jumpiBlock, nextB),
  //   LocalBlockEdge(nextA, actualCaller),
  //   LocalBlockEdge(nextB, actualCaller),
  //   JumpToFunctionStartDoesntPushContinuation(actualCaller, _),
  //   nextA != nextB.


  /**

  */
  .decl ConditionalCallToJump(jumpiBlock: Block, caller: Block, contVar: Variable, outStackPos: number)
  DEBUG_OUTPUT(ConditionalCallToJump)
  .decl ConditionalCallToJumpi(jumpiBlock: Block, caller: Block, contVar: Variable, outStackPos: number)
  DEBUG_OUTPUT(ConditionalCallToJumpi)
  .decl ConditionalCallToPotentialCallJump(jumpiBlock: Block, caller: Block, callee: Block, contVar: Variable, outStackPos: number)
  DEBUG_OUTPUT(ConditionalCallToPotentialCallJump)

  ConditionalCallToJumpi(jumpiBlock, jumpiBlock, contVar, stackIndex):-
    PrivateFunctionCall(jumpiBlock, _, cont, _),
    Statement_Block(jumpi, jumpiBlock),
    JUMPI(jumpi),
    Variable_Value(contVar, as(cont, Value)),
    LocalStackContents(jumpi, stackIndex, contVar).

  ConditionalCallToJumpi(jumpiBlock, caller, contVar, pos):-
    ConditionalCallToJumpi(jumpiBlock, jumpiBlock2, contVar, intermPos),
    JUMPIBlockCanRevert(jumpiBlock2, caller),
    StaticBlockJumpTarget(caller, _),
    Statement_Block(call, caller),
    JUMPI(call),
    LocalStackContents(call, pos, intermPos).

  ConditionalCallToJump(jumpiBlock, caller, contVar, pos):-
    ConditionalCallToJumpi(jumpiBlock, jumpiBlock2, contVar, intermPos),
    JUMPIBlockCanRevert(jumpiBlock2, caller),
    StaticBlockJumpTarget(caller, _),
    Statement_Block(call, caller),
    JUMP(call),
    BeforeLocalStackContents(call, pos, intermPos).

  ConditionalCallToJump(jumpiBlock, caller, contVar, pos):-
    ConditionalCallToPotentialCallJump(jumpiBlock, caller, callee, contVar, pos),
    NormalizedConditionalCallPattern(jumpiBlock, caller, callee).

  ConditionalCallToJump(jumpiBlock, converganceBlock, contVar, pos):-
    ConditionalCallToJumpi(jumpiBlock, jumpiBlock, contVar, intermPos),
    ConditionalCallControlFlowConvergesQuickly(jumpiBlock, converganceBlock),
    LocalBlockEdge(jumpiBlock, converganceBlock),
    StaticBlockJumpTarget(converganceBlock, _),
    Statement_Block(call, converganceBlock),
    JUMP(call),
    BeforeLocalStackContents(call, pos, intermPos).

  // ConditionalCallToJump(jumpiBlock, converganceBlock, contVar, pos):-
  //   ConditionalCallToJumpi(jumpiBlock, jumpiBlock, contVar, initPos),
  //   ConditionalCallControlFlowConvergesQuickly(jumpiBlock, converganceBlock),
  //   LocalBlockEdge(jumpiBlock, interm),
  //   LocalBlockEdge(interm, converganceBlock),
  //   BasicBlock_Tail(interm, tail),
  //   LocalStackContents(tail, intermPos, initPos),
  //   BasicBlock_Tail(converganceBlock, call),
  //   BeforeLocalStackContents(call, pos, intermPos).

  NormalizedConditionalCallPattern(jumpiBlock, caller, callee):-
    ConditionalCallToJump(jumpiBlock, caller, _, _),
    StaticBlockJumpTarget(caller, callee).

  NormalizedConditionalCallPatternBase(jumpiBlock, potentialCaller, potentialCallee):-
    ConditionalCallToPotentialCallJump(jumpiBlock, potentialCaller, potentialCallee, _, _).

  ConditionalCallToPotentialCallJump(jumpiBlock, potentialCaller, potentialCallee, contVar, pos):-
    ConditionalCallToJumpi(jumpiBlock, jumpiBlock2, contVar, intermPos),
    // !ConditionalCallControlFlowConvergesQuickly(jumpiBlock, _),
    LocalBlockEdge(jumpiBlock2, potentialCaller),
    LocalBlockEdge(jumpiBlock2, otherCaller),
    StaticBlockJumpTarget(potentialCaller, potentialCallee),
    Statement_Block(call, potentialCaller),
    JUMP(call),
    BeforeLocalStackContents(call, pos, intermPos),
    !BlockWillRevert(potentialCaller),
    !BlockWillRevert(otherCaller),
    potentialCaller != otherCaller.

  /**
    We need to replicate the same logic for "chained" conditional calls
    i.e. ones that are a continuation and don't have to push any continuations themselves
  */
  .decl AltConditionalCallToJump(rootJumpiBlock: Block, caller: Block)
  DEBUG_OUTPUT(AltConditionalCallToJump)
  .decl AltConditionalCallToJumpi(rootJumpiBlock: Block, jumpiBlock: Block)
  DEBUG_OUTPUT(AltConditionalCallToJumpi)
  .decl AltConditionalCallToPotentialCallJump(rootJumpiBlock: Block, caller: Block, callee: Block)
  DEBUG_OUTPUT(AltConditionalCallToPotentialCallJump)

  AltConditionalCallToJumpi(rootJumpiBlock, rootJumpiBlock):-
    ContinuationLikelyNotLatest(rootJumpiBlock),
    BasicBlock_Tail(rootJumpiBlock, jumpi),
    JUMPI(jumpi).

  AltConditionalCallToJumpi(rootJumpiBlock, jumpiBlock):-
    AltConditionalCallToJumpi(rootJumpiBlock, tmpJumpiBlock),
    JUMPIBlockCanRevert(tmpJumpiBlock, jumpiBlock),
    StaticBlockJumpTarget(jumpiBlock, _),
    BasicBlock_Tail(jumpiBlock, jumpi),
    JUMPI(jumpi).

  AltConditionalCallToJump(rootJumpiBlock, jumpBlock):-
    AltConditionalCallToJumpi(rootJumpiBlock, tmpJumpiBlock),
    JUMPIBlockCanRevert(tmpJumpiBlock, jumpBlock),
    StaticBlockJumpTarget(jumpBlock, _),
    BasicBlock_Tail(jumpBlock, jump),
    JUMP(jump).

  AltConditionalCallToJump(rootJumpiBlock, converganceBlock):-
    AltConditionalCallToJumpi(rootJumpiBlock, rootJumpiBlock),
    ConditionalCallControlFlowConvergesQuickly(rootJumpiBlock, converganceBlock),
    StaticBlockJumpTarget(converganceBlock, _),
    BasicBlock_Tail(converganceBlock, jump),
    JUMP(jump).

  AltConditionalCallToPotentialCallJump(rootJumpiBlock, caller, callee):-
    AltConditionalCallToJumpi(rootJumpiBlock, tmpJumpiBlock),
    // !ConditionalCallControlFlowConvergesQuickly(rootJumpiBlock, _),
    LocalBlockEdge(tmpJumpiBlock, caller),
    StaticBlockJumpTarget(caller, callee),
    BasicBlock_Tail(caller, jump),
    JUMP(jump),
    !JUMPIBlockCanRevert(tmpJumpiBlock, _).

  AltConditionalCallToJump(jumpiBlock, caller):-
    AltConditionalCallToPotentialCallJump(jumpiBlock, caller, callee),
    NormalizedConditionalCallPattern(jumpiBlock, caller, callee).

  NormalizedConditionalCallPattern(jumpiBlock, caller, callee):-
    AltConditionalCallToJump(jumpiBlock, caller),
    StaticBlockJumpTarget(caller, callee).

  NormalizedConditionalCallPatternBase(jumpiBlock, potentialCaller, potentialCallee):-
    AltConditionalCallToPotentialCallJump(jumpiBlock, potentialCaller, potentialCallee).


  /**
    Contains facts for both cases, to be consumed in a unified way later on
  */
  .decl UnifiedConditionalCallToJump(rootJumpiBlock: Block, caller: Block)
  DEBUG_OUTPUT(UnifiedConditionalCallToJump)
  .decl UnifiedConditionalCallToJumpi(rootJumpiBlock: Block, jumpiBlock: Block)
  DEBUG_OUTPUT(UnifiedConditionalCallToJumpi)
  .decl UnifiedConditionalCallToPotentialCallJump(rootJumpiBlock: Block, caller: Block, callee: Block)
  DEBUG_OUTPUT(UnifiedConditionalCallToPotentialCallJump)

  UnifiedConditionalCallToJump(rootJumpiBlock, caller):-
    ConditionalCallToJump(rootJumpiBlock, caller, _, _);
    AltConditionalCallToJump(rootJumpiBlock, caller).

  UnifiedConditionalCallToJumpi(rootJumpiBlock, jumpiBlock):-
    ConditionalCallToJumpi(rootJumpiBlock, jumpiBlock, _, _);
    AltConditionalCallToJumpi(rootJumpiBlock, jumpiBlock).

  UnifiedConditionalCallToPotentialCallJump(rootJumpiBlock, potentialCaller, potentialCallee):-
    ConditionalCallToPotentialCallJump(rootJumpiBlock, potentialCaller, potentialCallee, _, _);
    AltConditionalCallToPotentialCallJump(rootJumpiBlock, potentialCaller, potentialCallee).


  // Kind of hacky. make ConditionalCallCanBeTransformed a bit more complete
  .decl MaybeConditionalJumpBlockPrivateFunctionCall(caller: Block, callee: Block)
  DEBUG_OUTPUT(MaybeConditionalJumpBlockPrivateFunctionCall)
  MaybeConditionalJumpBlockPrivateFunctionCall(caller, callee):-
    IsConditionalJumpBlockPrivateFunctionCall(_, caller),
    StaticBlockJumpTarget(caller, callee),
    Statement_Block(call, caller),
    JUMPI(call).


  .decl ConditionalCallStraightToFunctionStart(rootJumpi: Block, prevJumpi: Block, functionStart: Block)
  DEBUG_OUTPUT(ConditionalCallStraightToFunctionStart)
  ConditionalCallStraightToFunctionStart(rootJumpiBlock, prevJumpi, functionStart):-
    UnifiedConditionalCallToJump(rootJumpiBlock, functionStart),
    IsJumpBlockPrivateFunctionCall(_, functionStart),
    LocalBlockEdge(prevJumpi, functionStart),
    UnifiedConditionalCallToJumpi(rootJumpiBlock, prevJumpi).

  ConditionalCallStraightToFunctionStart(rootJumpiBlock, jumpiBlock, jumpiFunctionStart):-
    UnifiedConditionalCallToJumpi(rootJumpiBlock, jumpiBlock),
    LocalBlockEdge(jumpiBlock, jumpiFunctionStart),
    BasicBlock_Tail(jumpiFunctionStart, jumpi),
    JUMPI(jumpi),
    IsJumpBlockPrivateFunctionCall(_, jumpiFunctionStart),
    !UnifiedConditionalCallToJumpi(rootJumpiBlock, jumpiFunctionStart).

  // Added it here to test how it works
  ConditionalCallStraightToFunctionStart(rootJumpiBlock, prevJumpiBlock, jumpiBlock):-
    UnifiedConditionalCallToJumpi(rootJumpiBlock, jumpiBlock),
    UnifiedConditionalCallToJumpi(rootJumpiBlock2, jumpiBlock),
    rootJumpiBlock2 != rootJumpiBlock,
    1=0, // disable for now
    LocalBlockEdge(prevJumpiBlock, jumpiBlock),
    UnifiedConditionalCallToJumpi(rootJumpiBlock, prevJumpiBlock),
    !UnifiedConditionalCallToJumpi(rootJumpiBlock2, prevJumpiBlock).

  // Simpler version, still hacky
  ConditionalCallStraightToFunctionStart(rootJumpiBlock, rootJumpiBlock, jumpiBlock):-
    UnifiedConditionalCallToJumpi(rootJumpiBlock, jumpiBlock),
    UnifiedConditionalCallToJumpi(rootJumpiBlock2, jumpiBlock),
    rootJumpiBlock2 != rootJumpiBlock,
    LocalBlockEdge(rootJumpiBlock, jumpiBlock).

  /**
    We try to normalize conditional calls:
      If the target of a conditional call is also called directly in another call we normalize it
      by adding an intermediate block that just jumps to that target
    Added a choice domain to ensure we don't try to insert twice at the same location
  */
  .decl ConditionalCallCanBeTransformed(caller: Block, callee: Block, insertAt: symbol) choice-domain caller, insertAt
  DEBUG_OUTPUT(ConditionalCallCanBeTransformed)
  ConditionalCallCanBeTransformed(caller, callee, cont):-
    IsConditionalJumpBlockPrivateFunctionCall(caller, callee),
    PrivateFunctionCall(caller, callee, cont, cont),
    (
      // PrivateFunctionCall(caller2, callee, _, _);
      IsJumpBlockPrivateFunctionCall(caller2, callee);
      IsConditionalJumpBlockPrivateFunctionCall(caller2, callee);
      MaybeConditionalJumpBlockPrivateFunctionCall(caller2, callee)
    ),
    caller2 != caller,
    1 = count : PrivateFunctionCall(_, _, cont, _),
    !JumpToFunctionStartDoesntPushContinuation(callee, _), // in that case we try to clone the `callee`
    !FallthroughEdge(_, cont). // for safe insertion

  ConditionalCallCanBeTransformed(caller, callee, caller):-
    IsConditionalJumpBlockPrivateFunctionCall(caller, callee),
    (
      IsConditionalJumpBlockPrivateFunctionCall(caller2, callee);
      IsJumpBlockPrivateFunctionCall(caller2, callee)
      // PrivateFunctionCall(caller2, callee, _, _)
    ),
    caller != caller2,
    !FallthroughEdge(_, caller), // for safe insertion
    !JumpToFunctionStartDoesntPushContinuation(callee, _), // in that case we try to clone the `callee`
    !PrivateFunctionCall(caller, _, _, _).

  ConditionalCallCanBeTransformed(caller, callee, cont):-
    ConditionalCallStraightToFunctionStart(rootJumpiBlock, caller, callee),
    PrivateFunctionCall(rootJumpiBlock, _, cont, cont),
    1 = count : PrivateFunctionCall(_, _, cont, _),
    !JumpToFunctionStartDoesntPushContinuation(callee, _), // in that case we try to clone the `callee`
    !FallthroughEdge(_, cont). // for safe insertion

  ConditionalCallCanBeTransformed(caller, callee, caller):-
    ConditionalCallStraightToFunctionStart(rootJumpiBlock, caller, callee),
    !PrivateFunctionCall(rootJumpiBlock, _, _, _),
    !JumpToFunctionStartDoesntPushContinuation(callee, _), // in that case we try to clone the `callee`
    !FallthroughEdge(_, caller). // for safe insertion

  /**
    Used for cloning, if the same target of a conditional jumpi doesn't make a call and is used more than once, clone it
  */
  .decl ConditionalCallTargetNotUnique(caller: Block, callee: Block)
  DEBUG_OUTPUT(ConditionalCallTargetNotUnique)
  ConditionalCallTargetNotUnique(caller, callee):-
    UnifiedConditionalCallToJumpi(jumpiBlock, caller),
    UnifiedConditionalCallToJump(jumpiBlock, callee),
    LocalBlockEdge(caller, callee),
    UnifiedConditionalCallToJump(jumpiBlock2, callee),
    // (
    //   UnifiedConditionalCallToJump(jumpiBlock2, callee);
    //   IsConditionalJumpBlockPrivateFunctionCall(jumpiBlock2, callee) // todo: remove
    // ),
    jumpiBlock != jumpiBlock2,
    !IsJumpBlockPrivateFunctionCall(_, callee), // ensure its not a function start (i.e. its not a direct jumpi call)
    (!PrivateFunctionCall(callee, _, _, _) ; JumpToFunctionStartDoesntPushContinuation(callee, _)).

  .decl NormalizedConditionalCallPattern(jumpiBlock: Block, caller: Block, callee: Block)
  DEBUG_OUTPUT(NormalizedConditionalCallPattern)
  
  .decl NormalizedConditionalCallPatternBase(jumpiBlock: Block, caller: Block, callee: Block)
  DEBUG_OUTPUT(NormalizedConditionalCallPatternBase)

  NormalizedConditionalCallPattern(jumpiBlock, caller, callee):-
    NormalizedConditionalCallPatternBase(jumpiBlock, caller, callee),
    (
      NormalizedConditionalCallPattern(_, caller2, callee);
      NormalizedConditionalCallPatternBase(_, caller2, callee);
      IsLikelyPrivateFunctionCall(caller2, callee);
      IsJumpBlockPrivateFunctionCall(caller2, callee)
    ),
    caller != caller2.

  NormalizedConditionalCallPattern(jumpiBlock, caller, callee):-
    NormalizedConditionalCallPatternBase(jumpiBlock, caller, callee),
    IsJumpBlockPrivateFunctionCall(caller, callee).


  .decl MultiplePrivateFunctionCall(caller: Block)
  MultiplePrivateFunctionCall(caller) :-
    PrivateFunctionCall(caller, callee, cont1, _),
    PrivateFunctionCall(caller, callee, cont2, _),
    cont1 != cont2.

  .decl PrivateFunctionReturn(returnBlock: Block)
  PrivateFunctionReturn(returnBlock) :-
    Statement_Block(stmt, returnBlock),
    (JUMP(stmt); JUMPI(stmt)), // temp: handle conditional returns
    !StaticBlockJumpTarget(returnBlock, _).

  .decl PrivateFunctionCallOrReturn(block: Block)
  PrivateFunctionCallOrReturn(block) :-
    PrivateFunctionCall(block, _, _, _);
    PrivateFunctionReturn(block).

    .decl FallthroughBlockPushesContinuation(block: Block, fallthrough: Statement)
  DEBUG_OUTPUT(FallthroughBlockPushesContinuation)
  FallthroughBlockPushesContinuation(block, fallthrough):-
    BlockPushesLabel(block, _),
    BasicBlock_Tail(block, stmt),
    Statement_Next(stmt, fallthrough),
    !JUMP(stmt),
    !JUMPI(stmt),
    Statement_Opcode(stmt, opcode),
    !OpcodePossiblyHalts(opcode).

  .decl FallthroughBlockLikelyFunctionCall(block: Block, fallthrough: Statement)
  DEBUG_OUTPUT(FallthroughBlockLikelyFunctionCall)
  FallthroughBlockLikelyFunctionCall(block, fallthrough):-
    IsLikelyPrivateFunctionCall(block, _),
    BasicBlock_Tail(block, stmt),
    Statement_Next(stmt, fallthrough),
    !JUMP(stmt),
    // !JUMPI(stmt),
    Statement_Opcode(stmt, opcode),
    !OpcodePossiblyHalts(opcode).

  FallthroughBlockLikelyFunctionCall(block, fallthrough):-
    PrivateFunctionCall(_, _, block, _),
    BasicBlock_Tail(block, stmt),
    Statement_Next(stmt, fallthrough),
    !JUMP(stmt),
    !JUMPI(stmt),
    Statement_Opcode(stmt, opcode),
    !OpcodePossiblyHalts(opcode).

  /**
    If a known function start stmt is used a continuation in optimized code
    we use a transformation to introduce a call-site to which the previous call
    will return.
  */
  .decl FunctionStartIsAlsoContinuation(pushStmt: Statement, funcStart: Block)
  DEBUG_OUTPUT(FunctionStartIsAlsoContinuation)
  FunctionStartIsAlsoContinuation(pushStmt, funcStart):-
    PrivateFunctionCall(pushBlock, _, funcStart, _),
    IsLikelyPrivateFunctionCall(_, funcStart),
    Statement_Block(pushStmt, pushBlock),
    PushValue(pushStmt, as(funcStart, Value)),
    BasicBlock_Tail(pushBlock, jump),
    JUMP(jump),
    !FallthroughEdge(_, funcStart). // So that we can insert right before

  /**
    If a fallthrough block is pushed multiple times (i.e. is likely used as a continuation)
    we add a jump to its end, in order to allow our logic to consider it a call
  */
  .decl FallthroughBlockUsedMultipleTimes(block: Block, fallthrough: Statement)
  DEBUG_OUTPUT(FallthroughBlockUsedMultipleTimes)
  FallthroughBlockUsedMultipleTimes(block, fallthrough):-
    FallthroughEdge(block, next),
    StackBalanceBlock(next),
    BlockPushesLabel(pushBlock1, as(block, Value)),
    BlockPushesLabel(pushBlock2, as(block, Value)),
    BasicBlock_Tail(block, stmt),
    Statement_Next(stmt, fallthrough),
    JUMPDEST(fallthrough),
    !JUMP(stmt),
    !JUMPI(stmt),
    Statement_Opcode(stmt, opcode),
    !OpcodePossiblyHalts(opcode),
    pushBlock1 != pushBlock2.

  .decl CODECOPYStatement(stmt: Statement, offset: Value, size: Value)
  CODECOPYStatement(codeCopy, codeOffsetNumHex, smallNumHex) :-
    Statement_Opcode(codeCopy, "CODECOPY"),
    BeforeLocalStackContents(codeCopy, 2, lenVar),
    CheckIsVariable(lenVar),
    Statement_Defines(pushLen, lenVar),
    PushValue(pushLen, smallNumHex),
    BeforeLocalStackContents(codeCopy, 1, codeOffsetVar),
    CheckIsVariable(codeOffsetVar),
    Statement_Defines(pushCodeOffset, codeOffsetVar),
    PushValue(pushCodeOffset, codeOffsetNumHex).

  .decl FunctionSelectorVariable(variable: Variable)
  // FunctionSelectorVariable(selector):-
  //   CALLDATALOAD(stmt),
  //   Statement_Uses_Local(stmt, zeroVar, 0),
  //   Variable_Value(zeroVar, "0x0"),
  //   Statement_Defines(stmt, selector).

  FunctionSelectorVariable(selector):-
    CALLDATALOAD(stmt),
    Statement_Uses_Local(stmt, zeroVar, 0),
    Variable_Value(zeroVar, "0x0"),
    Statement_Defines(stmt, variable),
    Statement_Uses_Local(shift, variable, 1),
    Statement_Uses_Local(shift, shiftConst, 0),
    Variable_Value(shiftConst, "0xe0"),
    SHR(shift),
    Statement_Defines(shift, selector).

  FunctionSelectorVariable(selector):-
    CALLDATALOAD(stmt),
    Statement_Uses_Local(stmt, zeroVar, 0),
    Variable_Value(zeroVar, "0x0"),
    Statement_Defines(stmt, variable),
    Statement_Uses_Local(shift, variable, 0),
    Statement_Uses_Local(shift, shiftConst, 1),
    Variable_Value(shiftConst, "0x100000000000000000000000000000000000000000000000000000000"),
    DIV(shift),
    Statement_Defines(shift, selector).

<<<<<<< HEAD
  FunctionSelectorVariable(selector):-
    FunctionSelectorVariable(preCastSelector),
    Statement_Uses_Local(cast, preCastSelector, n),
    Statement_Uses_Local(cast, maskVar, 1 - n),
    Variable_Value(maskVar, "0xffffffff"),
    Statement_Defines(cast, selector).
=======
  FunctionSelectorVariable(castedSelector):-
    FunctionSelectorVariable(selector),
    Statement_Uses_Local(cast, selector, n),
    Statement_Uses_Local(cast, castConst, 1 - n),
    Statement_Opcode(cast, "AND"),
    Variable_Value(castConst, "0xffffffff"),
    Statement_Defines(cast, castedSelector).
>>>>>>> 768bbb61

}

.comp PreTransLocalAnalysis : LocalAnalysis {

  .decl CODECOPYSmallConst(codeCopy:Statement, const:symbol)

  .decl CODECOPYSmallConstWLoad(codeCopy:Statement, const:symbol, load:Statement)

  .decl CODECOPYSmallConstNoLoad(codeCopy:Statement, const:symbol)

  CODECOPYSmallConstWLoad(codeCopy, const, mload):-
    CODECOPYSmallConst(codeCopy, const),
    BeforeLocalStackContents(codeCopy, 0, memLocVar),
    CheckIsVariable(memLocVar),
    Statement_Next(codeCopy, dupStmt),
    Statement_Next(dupStmt, mload),
    Statement_Opcode(mload, "MLOAD"),
    BeforeLocalStackContents(mload, 0, memLocVar).

  CODECOPYSmallConstNoLoad(codeCopy, const):-
    CODECOPYSmallConst(codeCopy, const),
    !CODECOPYSmallConstWLoad(codeCopy, const, _).

  CODECOPYSmallConst(codeCopy, const):-
    CODECOPYStatement(codeCopy, codeOffsetNumHex, smallNumHex),              
    smallNum = @hex_to_number(smallNumHex),
    smallNum <= 32,
    codeOffsetNum = @hex_to_number(codeOffsetNumHex),
    ByteCodeHex(bytecodeStr),
    const = cat("0x", substr(bytecodeStr, 2*codeOffsetNum, 2*smallNum)).

  .decl PushedLabelOccupiesMultipleIndexes(block: Block, var: Variable)
  PushedLabelOccupiesMultipleIndexes(block, var):-
    JUMPDEST(as(val, symbol)),
    Variable_Value(var, val),
    Statement_Defines(stmt, var),
    Statement_Block(stmt, block),
    BasicBlock_Tail(block, call),
    LocalStackContents(call, index1, var),
    LocalStackContents(call, index2, var),
    index1 != index2,
    !BlockUsesLocal(block, var).

  /**
    Identify cases where the same continuation is pushed once but DUPed
    into multiple stack indexes
  */
  .decl DUPStatementCopiesPushedLabelVar(dup: Statement, label: Value)
  DUPStatementCopiesPushedLabelVar(dup, label):-
    PushedLabelOccupiesMultipleIndexes(block, var),
    Statement_Block(dup, block),
    Statement_Opcode(dup, opcode),
    DUPN(opcode, n),
    BeforeLocalStackContents(dup, n-1, var),
    Variable_Value(var, label).

  IsOptionalSelector(selectorVarOrIndex):-
    BlockComparesSig(_, _, selectorVarOrIndex);
    BlockComparesSigFallthroughSolidity(_, _, selectorVarOrIndex);
    BlockComparesSigVyper(_, _, selectorVarOrIndex).

  // All pushes of values up to 4 bytes, can be used as selectors
  .decl SmallValuePush(pushStmt: Statement, value: Value) overridable
  SmallValuePush(pushStmt, value):-
    PUSH4(pushStmt, value);
    PUSH3(pushStmt, value);
    PUSH2(pushStmt, value);
    PUSH1(pushStmt, value).

    // Code inserted by compiler to compare function signature
  .decl BlockComparesSig(block: Block, sigHash: Value, selectorVarOrIndex: OptionalSelector)

  // Compares label from stack to a constant: common public function dispatch pattern
  BlockComparesSig(block, sigHash, selector) :-
    Statement_Block(pushStmt, block),
    ImmediateBlockJumpTarget(block, _),
    SmallValuePush(pushStmt, sigHash),
    Statement_Defines(pushStmt, sigHashVar),
    EQ(eqStmt),
    Statement_Uses_Local(eqStmt, sigHashVar, n),
    Statement_Uses_Local(eqStmt, selectorVarOrIndex, 1 - n),
    ((CheckIsStackIndex(selectorVarOrIndex), selector = $SelectorStackIndex(block, selectorVarOrIndex));
     (CheckIsVariable(selectorVarOrIndex), selector = $SelectorVariable(selectorVarOrIndex))),
    Statement_Defines(eqStmt, pred),
    JUMPI(jumpiStmt),
    Statement_Uses_Local(jumpiStmt, pred, 1).


  .decl BlockComparesSigVyper(block: Block, sigHash: Value, selectorVarOrIndex: OptionalSelector)

  .decl BlockComparesSigVyperBase(block: Block, sigHash: Value, selectorVarOrIndex: VariableOrStackIndex)

  BlockComparesSigVyperBase(block, sigHash, selectorVarOrIndex) :-
    Statement_Block(pushStmt, block),
    SmallValuePush(pushStmt, sigHash),
    Statement_Defines(pushStmt, sigHashVar),
    Statement_Uses_Local(eqStmt, sigHashVar, n),
    Statement_Uses_Local(eqStmt, selectorVarOrIndex, 1 - n),
    EQ(eqStmt),
    Statement_Defines(eqStmt, pred),
    Statement_Uses_Local(isZeroStmt, pred, 0),
    ISZERO(isZeroStmt),
    Statement_Defines(isZeroStmt, negPred),
    Statement_Uses_Local(jumpiStmt, negPred, 1),
    JUMPI(jumpiStmt).

  // New vyper pattern
  BlockComparesSigVyperBase(block, sigHash, selectorVarOrIndex):-
    Statement_Block(pushStmt, block),
    SmallValuePush(pushStmt, sigHash),
    Statement_Defines(pushStmt, sigHashVar),
    Statement_Uses_Local(xorStmt, sigHashVar, n),
    Statement_Uses_Local(xorStmt, selectorVarOrIndex, 1 - n),
    XOR(xorStmt),
    Statement_Defines(xorStmt, pred),
    Statement_Uses_Local(jumpiStmt, pred, 1),
    JUMPI(jumpiStmt).

  BlockComparesSigVyper(block, sigHash, $SelectorVariable(selectorVar)):-
    BlockComparesSigVyperBase(block, sigHash, selectorVar),
    CheckIsVariable(selectorVar).

  BlockComparesSigVyper(block, sigHash, $SelectorStackIndex(block, selectorIndex)):-
    BlockComparesSigVyperBase(block, sigHash, selectorIndex),
    CheckIsStackIndex(selectorIndex).

  // pattern in via-ir contracts, public function start is the block's fallthrough
  .decl BlockComparesSigFallthroughSolidity(block: Block, sigHash: Value, selectorVarOrIndex: OptionalSelector)
  BlockComparesSigFallthroughSolidity(block, sigHash, selector) :-
    Statement_Block(pushStmt, block),
    ImmediateBlockJumpTarget(block, _),
    SmallValuePush(pushStmt, sigHash),
    Statement_Defines(pushStmt, sigHashVar),
    SUB(subStmt),
    Statement_Uses_Local(subStmt, sigHashVar, n),
    Statement_Uses_Local(subStmt, selectorVarOrIndex, 1 - n),
    ((CheckIsStackIndex(selectorVarOrIndex), selector = $SelectorStackIndex(block, selectorVarOrIndex));
     (CheckIsVariable(selectorVarOrIndex), selector = $SelectorVariable(selectorVarOrIndex))),
    Statement_Defines(subStmt, pred),
    JUMPI(jumpiStmt),
    Statement_Uses_Local(jumpiStmt, pred, 1).

  PublicFunctionJump(block, sigHash, selectorVarOrIndex) :-
    BlockComparesSig(block, sigHash, selectorVarOrIndex);
    BlockComparesSigVyper(block, sigHash, selectorVarOrIndex);
    BlockComparesSigFallthroughSolidity(block, sigHash, selectorVarOrIndex).


  PublicFunction(as(targetValue, Block), sigHash, selectorVarOrIndex) :-
    BlockComparesSig(block, sigHash, selectorVarOrIndex),
    ImmediateBlockJumpTarget(block, var),
    Statement_Defines(push, var),
    PushValue(push, targetValue),
    JUMPDEST(as(targetValue, symbol)).

  PublicFunction(fallthrough, sigHash, selectorVarOrIndex) :-
    (BlockComparesSigVyper(block, sigHash, selectorVarOrIndex);
    BlockComparesSigFallthroughSolidity(block, sigHash, selectorVarOrIndex)),
    FallthroughEdge(block, fallthrough).

  .decl BlockComparesCallDataSizeToFour(block: Block, jumpi: Statement, lessThanFourTarget: Block)
  .decl BlockJumpsOnCallDataSize(block: Block, jumpi: Statement, noCallDataBranch: Block, callDataBranch: Block)
  .decl BlockHasReceiveAsFallThrough(block: Block, jumpi: Statement, fallthrough: Block, target: Block)
  .decl FallBackFunctionInfo(caller: Block, startBlock: Block, sigHash: Value, selector: OptionalSelector)

  BlockComparesCallDataSizeToFour(block, stmt5, as(target, Block)):-
    PushValue(stmt, "0x4"),
    Statement_Next(stmt, stmt2),
    CALLDATASIZE(stmt2),
    Statement_Next(stmt2, stmt3),
    LT(stmt3),
    Statement_Next(stmt3, stmt4),
    PushValue(stmt4, target),
    Statement_Next(stmt4, stmt5),
    JUMPI(stmt5),
    Statement_Block(stmt5, block),
    JUMPDEST(as(target, Statement)).

  BlockComparesCallDataSizeToFour(block, stmt6, as(fallthrough, Block)):-
    PushValue(stmt, "0x4"),
    Statement_Next(stmt, stmt2),
    CALLDATASIZE(stmt2),
    Statement_Next(stmt2, stmt3),
    LT(stmt3),
    Statement_Next(stmt3, stmt4),
    ISZERO(stmt4),
    Statement_Next(stmt4, stmt5),
    PushValue(stmt5, _),
    Statement_Next(stmt5, stmt6),
    JUMPI(stmt6),
    Statement_Block(stmt6, block),
    Statement_Next(stmt6, fallthrough).

  BlockJumpsOnCallDataSize(block, jumpi, as(fallthrough, Block), as(callDataSizeBranch, Block)):-
    CALLDATASIZE(cds),
    Statement_Next(cds, push),
    PushValue(push, callDataSizeBranch),
    Statement_Next(push, jumpi),
    JUMPI(jumpi),
    Statement_Block(jumpi, block),
    Statement_Next(jumpi, fallthrough),
    JUMPDEST(as(callDataSizeBranch, Statement)).

  BlockJumpsOnCallDataSize(block, jumpi, as(noCallDataSizeBranch, Block), as(fallthrough, Block)):-
    CALLDATASIZE(cds),
    Statement_Next(cds, isZero),
    ISZERO(isZero),
    Statement_Next(isZero, push),
    PushValue(push, noCallDataSizeBranch),
    Statement_Next(push, jumpi),
    JUMPI(jumpi),
    Statement_Block(jumpi, block),
    Statement_Next(jumpi, fallthrough),
    JUMPDEST(as(noCallDataSizeBranch, Statement)).

  // Fallback functions
  FallBackFunctionInfo(block, fallbackStart, FALLBACK_FUNCTION_SIGHASH, $NoSelector()):-
    BlockComparesCallDataSizeToFour(block, _, fallbackStart),
    1 = count : BlockComparesCallDataSizeToFour(_, _, _),
    !BlockJumpsOnCallDataSize(fallbackStart, _, _, _).

  PublicFunctionJump(block, sigHash, selector),
  PublicFunction(fallbackStart, sigHash, selector):-
    FallBackFunctionInfo(block, fallbackStart, sigHash, selector).

  BlockHasReceiveAsFallThrough(block, jumpi, noCallDataSizeBranch, callDataSizeBranch):-
    BlockComparesCallDataSizeToFour(_, _, block),
    BlockJumpsOnCallDataSize(block, jumpi, noCallDataSizeBranch, callDataSizeBranch).

}

/**
  Same as PreTransLocalAnalysis but less complete public function identification.
  Used when we don't verify/filter public functions based via the `OptionalSelector` mechanism
*/
.comp PreTransLocalAnalysisAlt: PreTransLocalAnalysis{
  .override SmallValuePush
  SmallValuePush(pushStmt, value):-
    PUSH4(pushStmt, value);
    PUSH3(pushStmt, value).
}

.comp PostTransLocalAnalysis : LocalAnalysis {
                                             
}

.comp PostIncompleteGlobalLocalAnalysis : LocalAnalysis {
  .decl ExtBlockPushesLabel(block: Block, val: Value)

  .override BlockPushesLabel

  BlockPushesLabel(block, val):-
    ExtBlockPushesLabel(block, val).
}

/**
   Preprocessing of decompiler input, to yield convenient relations
 */
.comp StatementFactReader {                                         
  .decl PushValue(stmt: Statement, v: Value)
  .decl Statement_Opcode(statement: Statement, opcode: Opcode)
  .decl Statement_Next(statement: Statement, statementNext: Statement)

  .input PushValue(IO="file", filename="PushValue.facts")
  .input Statement_Opcode(IO="file", filename="Statement_Opcode.facts")
  .input Statement_Next(IO="file", filename="Statement_Next.facts")
  
}

.init factReader = StatementFactReader

/*
 ***********
 * Transformation-aided decompilation
 ***********
 */

// Map each pre-tranformed statement to the corresponding statement in the original bytecode 
// (accounting for all of the early block-cloning rounds)
.decl PreTransStatement_OriginalStatement(stmt: Statement, ogStmt: Statement)
DEBUG_OUTPUT(PreTransStatement_OriginalStatement)
PreTransStatement_OriginalStatement(ogStmt, ogStmt) :-
  factReader.Statement_Opcode(ogStmt, _).

PreTransStatement_OriginalStatement(rvtClStmt, ogStmt) :-
  revertCloner.StatementToClonedStatement(_, ogStmt, rvtClStmt).


.init revertCloner = RevertBlockCloner
COPY_CODE(revertCloner, factReader)

.decl ValidSelector(optionalSelector: OptionalSelector)

#ifdef BLOCK_CLONING
// Enable the early cloning of blocks to increase precision (sacrificing performance)
.init blockCloner = BLOCK_CLONING
// Old logic: Copy the output of revertCloner to the blockCloner
//COPY_OUTPUT(blockCloner, revertCloner)

/**
  Transformation that helps the HeuristicBlockCloner
*/
.init clonerHelperInsertor = StatementInsertor
COPY_OUTPUT(clonerHelperInsertor, revertCloner)
.init beforeClonerLocal = PreTransLocalAnalysis
COPY_OUTPUT(beforeClonerLocal, revertCloner)

/**
  If a `DUPx` statement copies an escaping jumpdest, replace the `DUP` with a `PUSH` of the same constant.
  This helps the `HeuristicBlockCloner` (which clones blocks on a per-push basis) differentiate the two uses
  of the same continuation, and clone if needed.
*/
clonerHelperInsertor.removeOp(dup),
clonerHelperInsertor.insertOps(dup,
  LIST(
    STMT(PUSH4, label)
  )
) :-
  beforeClonerLocal.DUPStatementCopiesPushedLabelVar(dup, label).

// We can't clone fallthrough blocks, add a jump in that case
clonerHelperInsertor.insertOps(fallthrough,
  LIST(
    STMT(PUSH4, as(fallthrough, symbol)),
    STMT(JUMP, "")
  )
):-
  (beforeClonerLocal.FallthroughBlockUsedMultipleTimes(_, fallthrough); beforeClonerLocal.FallthroughBlockLikelyFunctionCall(_, fallthrough)),
  beforeClonerLocal.JUMPDEST(fallthrough).


clonerHelperInsertor.removeOp(pushStmt),
clonerHelperInsertor.insertOps(pushStmt,
  LIST(
    STMT(PUSH4, MAKE_LABEL_REFERENCE(funcStart))
  )
),
clonerHelperInsertor.insertOps(as(funcStart, Statement),
  LIST(
    STMT(JUMPDEST, MAKE_LABEL_REFERENCE(funcStart)),
    STMT(PUSH4, as(funcStart, symbol)),
    STMT(JUMP, "")
  )
) :-
  beforeClonerLocal.FunctionStartIsAlsoContinuation(pushStmt, funcStart),
  beforeClonerLocal.JUMPDEST(as(funcStart, Statement)).

COPY_OUTPUT(blockCloner, clonerHelperInsertor)
// Transformation doesn't introduce new blocks, we can use revertCloner for the original block info
blockCloner.Prev_Block_OriginalBlock(block, originalBlock):- revertCloner.Block_OriginalBlock(block, originalBlock).

.init preTrans = PreTransLocalAnalysis
COPY_OUTPUT(preTrans, blockCloner)

PreTransStatement_OriginalStatement(heurClStmt, ogStmt) :-
  blockCloner.StatementToClonedStatement(_, rvtClStmt, heurClStmt),
  revertCloner.StatementToClonedStatement(_, ogStmt, rvtClStmt).

PreTransStatement_OriginalStatement(heurClStmt, ogStmt) :-
  blockCloner.StatementToClonedStatement(_, ogStmt, heurClStmt),
  !revertCloner.StatementToClonedStatement(_, _, ogStmt).

ValidSelector(optionalSelector):-
  blockCloner.analysis.ValidSelector(optionalSelector).

/**
  When we don't manage to find any ValidSelectors (other than $NoSelector())
  we should just propagate everything `preTrans` gives us.
  REVISIT: Disabling this for now
*/
// ValidSelector(optionalSelector):-
//   1 = count : blockCloner.analysis.ValidSelector(_),
//   preTrans.IsOptionalSelector(optionalSelector).

#else

.init preTrans = PreTransLocalAnalysisAlt
COPY_OUTPUT(preTrans, revertCloner)

ValidSelector(optionalSelector):-
  preTrans.IsOptionalSelector(optionalSelector).

#endif

INITIALIZE_STATEMENT_INSERTOR_FROM(insertor, preTrans, postTrans)


insertor.removeOp(jumpi),
insertor.removeOp(pushStmt),
insertor.insertOps(pushStmt,
  LIST(
    STMT(PUSH4, MAKE_LABEL_REFERENCE(cont)),
    STMT(JUMPI, "")
  )
),
insertor.insertOps(as(cont, Statement),
  LIST(
    STMT(JUMPDEST, MAKE_LABEL_REFERENCE(cont)),
    STMT(PUSH4, as(callee, symbol)),
    STMT(JUMP, "")
  )
) :-
  preTrans.ConditionalCallCanBeTransformed(caller, callee, cont),
  preTrans.Statement_Block(jumpi, caller),
  preTrans.JUMPI(jumpi),
  preTrans.Statement_Next(pushStmt, jumpi),
  preTrans.PushValue(pushStmt, as(callee, Value)).


// This one removes conditional calls
insertor.removeOp(jumpStmt),
insertor.removeOp(pushStmt),
insertor.insertOps(pushStmt,
  LIST(
    STMT(PUSH4, MAKE_LABEL_REFERENCE(jumpDestStmt)),
    STMT(JUMPI, "")
  )
),
insertor.insertOps(jumpDestStmt,
  LIST(
    STMT(JUMPDEST, MAKE_LABEL_REFERENCE(jumpDestStmt)),
    STMT(PUSH4, as(jumpDestStmt, symbol)),
    STMT(JUMP, cat("PublicFunctionJump:", hash))
  )
) :-
   (preTrans.BlockComparesSig(block, hash, selector);
   preTrans.FallBackFunctionInfo(block, start, hash, selector)),
   preTrans.PublicFunction(start, hash, selector),
   ValidSelector(selector),
   preTrans.Statement_Block(jumpDestStmt, start),
   preTrans.JUMPDEST(jumpDestStmt),
   preTrans.PushValue(pushStmt, as(jumpDestStmt, symbol)),
   preTrans.Statement_Block(pushStmt, block),
   preTrans.Statement_Defines(pushStmt, pushedVar),
   preTrans.Statement_Uses_Local(jumpStmt, pushedVar, 0),
   preTrans.BasicBlock_Tail(block, jumpStmt).

// Vyper transformation
insertor.insertOps(functionStartStmt,
  LIST(
    STMT(PUSH4, MAKE_LABEL_REFERENCE(hash)),
    STMT(JUMP, cat("PublicFunctionJump:", hash)),
    STMT(JUMPDEST, MAKE_LABEL_REFERENCE(hash))
  )
) :-
   preTrans.BlockComparesSigVyper(block, hash, selector),
   ValidSelector(selector),
   preTrans.BasicBlock_Tail(block, tail),
   preTrans.Statement_Next(tail, functionStartStmt),
   !preTrans.BlockComparesSig(_, _, _).

// transformation for pattern in via-ir contracts
insertor.insertOps(functionStartStmt,
  LIST(
    STMT(PUSH4, MAKE_LABEL_REFERENCE(hash)),
    STMT(JUMP, cat("PublicFunctionJump:", hash)),
    STMT(JUMPDEST, MAKE_LABEL_REFERENCE(hash))
  )
) :-
   preTrans.BlockComparesSigFallthroughSolidity(block, hash, selector),
   ValidSelector(selector),
   preTrans.BasicBlock_Tail(block, tail),
   preTrans.Statement_Next(tail, functionStartStmt),
   !preTrans.BlockComparesSig(_, hash, _).

// Receive transformation
insertor.insertOps(insertStmt,
  LIST(
    STMT(PUSH4, MAKE_LABEL_REFERENCE(RECEIVE_FUNCTION_SIGHASH)),
    STMT(JUMP, cat("PublicFunctionJump:", RECEIVE_FUNCTION_SIGHASH)),
    STMT(JUMPDEST, MAKE_LABEL_REFERENCE(RECEIVE_FUNCTION_SIGHASH))
  )
) :-
  preTrans.BlockHasReceiveAsFallThrough(_, _, functionStart, _),
  preTrans.BasicBlock_Head(functionStart, functionStartStmt),
  preTrans.Statement_Opcode(functionStartStmt, op),
  ((op != "JUMPDEST", insertStmt = functionStartStmt);
  (op = "JUMPDEST", preTrans.Statement_Next(functionStartStmt, insertStmt))).

// Add a jump to fallthrough blocks (excluding JUMPI blocks) that look like function calls
// In other places (functions.dl, function_inliner.dl) we require the JUMP to exist
insertor.insertOps(fallthrough,
  LIST(
    STMT(PUSH4, as(fallthrough, symbol)),
    STMT(JUMP, "")
  )
):-
  (preTrans.FallthroughBlockPushesContinuation(_, fallthrough); preTrans.FallthroughBlockLikelyFunctionCall(_, fallthrough)),
  preTrans.JUMPDEST(fallthrough).

// This one removes "throw jumps"
insertor.removeOp(jmp),
insertor.insertOps(jmp,
  LIST(
    STMT(POP, ""),
    STMT(INVALID, "")
  )
) :-
  preTrans.ThrowJump(jmp),
  preTrans.JUMP(jmp).

// This one removes conditional "throw jumps"
// The old "target" was the invalid and the fallthrough
// was the valid "next" block. So we create 2 labels
// and add the "invalid" block after the old jumpi
// and the JUMPDEST for the old valid "next" block right after it
// We need to add this last JUMPDEST is because it was originally
// a fallthrough block so it didn't need to start with a JUMPDEST
// All this also requires adding ISZERO to reverse the condition.
// Even if it did we don't break anything by adding an extra one.
insertor.removeOp(jumpi),
insertor.insertOps(jumpi,
  LIST(
    STMT(POP, ""),
    STMT(ISZERO, ""),
    STMT(PUSH4, MAKE_LABEL_REFERENCE(fallthrough)),
    STMT(JUMPI, ""),
    STMT(JUMPDEST, MAKE_LABEL_REFERENCE(jumpi)),
    STMT(INVALID, ""),
    STMT(JUMPDEST, MAKE_LABEL_REFERENCE(fallthrough))
  )
) :-
  preTrans.ThrowJump(jumpi),
  preTrans.JUMPI(jumpi),
  preTrans.FallthroughStmt(jumpi, fallthrough).

// SL: Removed this to get more completeness, especially in cases
// of non-deployed code with uninitialized immutables
// // This one removes conditional jumps that "always" jump
// insertor.removeOp(jmpi),
// insertor.insertOps(jmpi,
//   LIST(
//     STMT(SWAP1, ""),
//     STMT(POP, ""),
//     STMT(JUMP, "")
//   )
// ) :-
//   preTrans.AlwaysJumps(jmpi).

insertor.removeOp(codeCopy),
insertor.removeOp(mload),
insertor.insertOps(codeCopy,
  LIST(
    STMT(POP, ""),
    STMT(POP, ""),
    STMT(POP, "")
  )
),
insertor.insertOps(mload,
  LIST(
    STMT(POP, ""),
    STMT(PUSH32, const)
  )
) :-
  preTrans.CODECOPYSmallConstWLoad(codeCopy, const, mload).

insertor.removeOp(codeCopy),
insertor.insertOps(codeCopy,
  LIST(
    STMT(SWAP2, ""),
    STMT(POP, ""),
    STMT(POP, ""),
    STMT(PUSH32, const),
    STMT(SWAP1, "")
  )
) :-
  preTrans.CODECOPYSmallConstNoLoad(codeCopy, const).

.init postTrans = PostTransLocalAnalysis

// For Solidity, Vyper
postTrans.PublicFunctionJump(block, hash, selector) :-
   insertor.MetaData(stmt, meta),
   insertor.PublicFunctionJumpMetadata(meta, hash),
   postTrans.Statement_Block(stmt, block),
   ValidSelector(selector),
   (preTrans.BlockComparesSig(_, hash, selector);
   preTrans.FallBackFunctionInfo(_, _, hash, selector);
   preTrans.BlockComparesSigVyper(_, hash, selector);
   preTrans.BlockComparesSigFallthroughSolidity(_, hash, selector);
   (preTrans.BlockHasReceiveAsFallThrough(_, _, _, _), hash = RECEIVE_FUNCTION_SIGHASH, selector = $NoSelector())
   ).
   // we may lose some precision here when two blocks have the same hex

// For Vyper
postTrans.PublicFunction(block, hash, selector):-
   insertor.MetaData(stmt, meta),
   postTrans.JUMPDEST(stmt),
   postTrans.Statement_Block(stmt, block),
   preTrans.BlockComparesSigVyper(_, hash, selector),
   ValidSelector(selector),
   !preTrans.BlockComparesSig(_, _, _),
   ISLABEL(meta), hash = GET_LABEL_REFERENCE(meta).

postTrans.PublicFunction(block, hash, selector) :-
   insertor.MetaData(stmt, meta),
   postTrans.JUMPDEST(stmt),
   postTrans.Statement_Block(stmt, block),
   preTrans.BlockComparesSigFallthroughSolidity(_, hash, selector),
   ValidSelector(selector),
   !preTrans.BlockComparesSig(_, hash, _),
   ISLABEL(meta), hash = GET_LABEL_REFERENCE(meta).

// For receive functions
postTrans.PublicFunction(block, hash, $NoSelector()) :-
   preTrans.BlockHasReceiveAsFallThrough(_, _, _, _),
   hash = RECEIVE_FUNCTION_SIGHASH,
   hash = GET_LABEL_REFERENCE(meta), ISLABEL(meta),
   insertor.MetaData(stmt, meta),
   postTrans.JUMPDEST(stmt),
   postTrans.Statement_Block(stmt, block).

postTrans.PublicFunction(block , hash, selector):- 
  (preTrans.BlockComparesSig(_, hash, selector);
  preTrans.FallBackFunctionInfo(_, _, hash, selector)),
  preTrans.PublicFunction(block, hash, selector),
  ValidSelector(selector).

// Code chunking logic reserved for future EIP

#define CHUNK_SIZE 31
.type Chunk <: number

.decl Statement_CodeChunkAccessed(s: Statement, c: Chunk)

// Normal statement
Statement_CodeChunkAccessed(stmt, @hex_to_number(stmt) / CHUNK_SIZE) :-
  preTrans.Statement_Block(stmt, _).

// Multi-byte instruction that crosses chunk borders
Statement_CodeChunkAccessed(stmt, @hex_to_number(next_stmt) / CHUNK_SIZE) :-
  preTrans.Statement_Block(stmt, _),
  preTrans.Statement_Next(stmt, next_stmt),
  (@hex_to_number(next_stmt) - 1) / CHUNK_SIZE != @hex_to_number(stmt) / CHUNK_SIZE.

// Codecopy
Statement_CodeChunkAccessed(stmt, n / CHUNK_SIZE) :-
  preTrans.CODECOPYStatement(stmt, codeOffsetNumHex, lenHex),
  codeOffset = @hex_to_number(codeOffsetNumHex),
  len = @hex_to_number(lenHex),
  n = range(codeOffset, codeOffset + len, 1).

// Jumps to invalid addresses
Statement_CodeChunkAccessed(stmt, @hex_to_number(targetValue) / CHUNK_SIZE) :-
  preTrans.Statement_Block(stmt, block),
  preTrans.ThrowJump(stmt), preTrans.JUMP(stmt),
  preTrans.ImmediateBlockJumpTarget(block, variable),
  preTrans.Variable_Value(variable, targetValue).<|MERGE_RESOLUTION|>--- conflicted
+++ resolved
@@ -1136,14 +1136,13 @@
     DIV(shift),
     Statement_Defines(shift, selector).
 
-<<<<<<< HEAD
   FunctionSelectorVariable(selector):-
     FunctionSelectorVariable(preCastSelector),
     Statement_Uses_Local(cast, preCastSelector, n),
     Statement_Uses_Local(cast, maskVar, 1 - n),
     Variable_Value(maskVar, "0xffffffff"),
     Statement_Defines(cast, selector).
-=======
+
   FunctionSelectorVariable(castedSelector):-
     FunctionSelectorVariable(selector),
     Statement_Uses_Local(cast, selector, n),
@@ -1151,7 +1150,6 @@
     Statement_Opcode(cast, "AND"),
     Variable_Value(castConst, "0xffffffff"),
     Statement_Defines(cast, castedSelector).
->>>>>>> 768bbb61
 
 }
 

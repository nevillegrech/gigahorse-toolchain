--- conflicted
+++ resolved
@@ -818,30 +818,6 @@
   postTrans.BlockStackDelta(block, stackDelta),
   Block_IRBlock(block, _, irblock).
 
-<<<<<<< HEAD
-=======
-.decl IRStatement_Uses_Local(stmt: IRStatement, varOrStackIndex: VariableOrStackIndex, n: StackIndex)
-IRStatement_Uses_Local(irstmt, varOrStackIndex, n) :-
-  postTrans.Statement_Uses_Local(stmt, varOrStackIndex, n),
-  Statement_IRStatement(stmt, _, irstmt).
-
-.decl IRBeforeLocalStackContents(stmt: IRStatement, n:StackIndex, varOrStackIndex:VariableOrStackIndex)
-IRBeforeLocalStackContents(irstmt, n, varOrStackIndex) :-
-  postTrans.BeforeLocalStackContents(stmt, n, varOrStackIndex),
-  Statement_IRStatement(stmt, _, irstmt).
-
-.decl IRLocalStackContents(stmt: IRStatement, n:StackIndex, varOrStackIndex:VariableOrStackIndex)
-IRLocalStackContents(irstmt, n, varOrStackIndex) :-
-  postTrans.LocalStackContents(stmt, n, varOrStackIndex),
-  Statement_IRStatement(stmt, _, irstmt).
-
-
-.decl IRBlockOutLocalStackContents(irBlock: IRBlock, n: StackIndex, varOrStackIndex: VariableOrStackIndex)
-IRBlockOutLocalStackContents(irBlock, n, varOrStackIndex) :-
-  postTrans.BlockOutLocalStackContents(block, n, varOrStackIndex),
-  Block_IRBlock(block, _, irBlock).
-
->>>>>>> ceebabd2
 /***********
  * Discovery of arguments accepted by a function   
  ***********/
@@ -1043,7 +1019,6 @@
   n = max m : PossibleNumberOfFunctionReturnArguments(func, m).
 
 
-<<<<<<< HEAD
 
 .comp FunctionalStackAnalysis {
 
@@ -1094,6 +1069,7 @@
     NumberOfFunctionArguments(func, n_args),
     IsStackIndexLessThan(n, n_args).
 
+  .decl IRBlockOutLocalStackContents(irBlock: IRBlock, n: StackIndex, varOrStackIndex: VariableOrStackIndex)
   .decl IRBeforeLocalStackContents(stmt: IRStatement, n:StackIndex, varOrStackIndex:VariableOrStackIndex)
   .decl IRLocalStackContents(stmt: IRStatement, n:StackIndex, varOrStackIndex:VariableOrStackIndex)
   .decl IRStatement_Uses_Local(stmt: IRStatement, varOrStackIndex: VariableOrStackIndex, n: StackIndex)
@@ -1177,28 +1153,63 @@
     CheckIsStackIndex(stackIndex).
 
 
-  // TODO, check case for function call
+//   // TODO, check case for function call
+//   FunctionalStatement_Uses_Local(stmt, varOrStackIndex, n) :-
+//     IRFunctionCall(block, func),
+//     IRBasicBlock_Tail(block, stmt),
+//     IRStatement_Opcode(stmt, opcode),
+//     OpcodePopWords(opcode, m),
+//   //// REVIEW
+//   //  PossibleNumberOfFunctionArguments(func, n_in),
+//     NumberOfFunctionArguments(func, n_in),
+//     IsStackIndexLessThan(n, m+n_in),
+//     IRBeforeLocalStackContents(stmt, n, varOrStackIndex).
+
+//   // TODO, check case for function return
+//   FunctionalStatement_Uses_Local(stmt, varOrStackIndex, n) :-
+//   //// REVIEW
+//     NumberOfFunctionReturnArguments(func, n_out),
+//     IRFunction_Return(func, retBlock),
+//     IRBasicBlock_Tail(retBlock, stmt),
+//     IRStatement_Opcode(stmt, opcode),
+//     OpcodePopWords(opcode, m),
+//     IsStackIndexLessThan(n, m+n_out),
+//     IRBeforeLocalStackContents(stmt, n, varOrStackIndex).
+
+  // uses of the jump/call stmt
   FunctionalStatement_Uses_Local(stmt, varOrStackIndex, n) :-
     IRFunctionCall(block, func),
     IRBasicBlock_Tail(block, stmt),
     IRStatement_Opcode(stmt, opcode),
     OpcodePopWords(opcode, m),
-  //// REVIEW
-  //  PossibleNumberOfFunctionArguments(func, n_in),
+    NumberOfFunctionArguments(func, _),
+    IRBeforeLocalStackContents(stmt, n, varOrStackIndex), n < m.
+
+  // function args
+  FunctionalStatement_Uses_Local(stmt, varOrStackIndex, n + m) :-
+    IRFunctionCall(block, func),
+    IRBasicBlock_Tail(block, stmt),
+    IRStatement_Opcode(stmt, opcode),
+    OpcodePopWords(opcode, m),
     NumberOfFunctionArguments(func, n_in),
-    IsStackIndexLessThan(n, m+n_in),
-    IRBeforeLocalStackContents(stmt, n, varOrStackIndex).
+    IRBlockOutLocalStackContents(block, n, varOrStackIndex),  n < n_in.
 
   // TODO, check case for function return
   FunctionalStatement_Uses_Local(stmt, varOrStackIndex, n) :-
-  //// REVIEW
+    NumberOfFunctionReturnArguments(func, _),
+    IRFunction_Return(func, retBlock),
+    IRBasicBlock_Tail(retBlock, stmt),
+    IRStatement_Opcode(stmt, opcode),
+    OpcodePopWords(opcode, m),
+    IRBeforeLocalStackContents(stmt, n, varOrStackIndex), n < m.
+
+  FunctionalStatement_Uses_Local(stmt, varOrStackIndex, n + m) :-
     NumberOfFunctionReturnArguments(func, n_out),
     IRFunction_Return(func, retBlock),
     IRBasicBlock_Tail(retBlock, stmt),
     IRStatement_Opcode(stmt, opcode),
     OpcodePopWords(opcode, m),
-    IsStackIndexLessThan(n, m+n_out),
-    IRBeforeLocalStackContents(stmt, n, varOrStackIndex).
+    IRBlockOutLocalStackContents(retBlock, n, varOrStackIndex), n < n_out.
 
   FunctionalStatement_Uses_Local(irstmt, varOrStackIndex, n) :-
     IRStatement_Uses_Local(irstmt, varOrStackIndex, n).
@@ -1220,6 +1231,7 @@
 #define INIT_FSTACK_FROM_LOCAL(fstack, local)\
 fstack.Variable_String(var, var_rep):- local.Statement_Defines(var_rep, var).\
 fstack.Variable_String(var, @number_to_hex(-var + 1)):- local.Statement_AdditionalDef(_, var).\
+fstack.IRBlockOutLocalStackContents(irBlock, n, varOrStackIndex):-  local.BlockOutLocalStackContents(block, n, varOrStackIndex), Block_IRBlock(block, _, irBlock). \
 fstack.IRBeforeLocalStackContents(irstmt, n, varOrStackIndex):- local.BeforeLocalStackContents(stmt, n, varOrStackIndex), Statement_IRStatement(stmt, _, irstmt).\
 fstack.IRLocalStackContents(irstmt, n, varOrStackIndex):- local.LocalStackContents(stmt, n, varOrStackIndex), Statement_IRStatement(stmt, _, irstmt).\
 fstack.IRStatement_Uses_Local(irstmt, varOrStackIndex, n):- local.Statement_Uses_Local(stmt, varOrStackIndex, n), Statement_IRStatement(stmt, _, irstmt).\
@@ -1239,167 +1251,17 @@
   firstFunctional.FunctionalBlockInputContents(block, stackIndex, var),
   firstFunctional.FunctionalBlockInputContents(block, stackIndex, otherVar), var!= otherVar.
 
+
 FunctionalBlockUsesPHIVar(block, var, stackIndex):-
   IRStatement_Block(stmt, block),
   FunctionReturnStmt(stmt),
   IRInFunction(block, func),
-=======
-.decl Variable_String(var:Variable, var_rep:symbol)
-
-.decl Variable_Stmt_String(var:Variable, stmt: IRStatement, var_rep:symbol) inline
-
-Variable_Stmt_String(var, stmt, res) :-
-   res = cat(stmt_str, var_str),
-   IRStatement_VarString(stmt, stmt_str),
-   Variable_String(var, var_str).
-        
-.decl Variable_Block_String(var:Variable, block: IRBlock, var_rep:symbol) inline
-
-Variable_Block_String(var, block, res) :-
-   res = cat(block_str, var_str),
-   IRBlock_VarString(block, block_str),
-   Variable_String(var, var_str).
-
-
-.decl FunctionArgument(func: IRFunction, n: StackIndex, var: Variable)
-.decl FunctionCallReturnArgument(func: IRBlock, n: StackIndex, var: Variable)
-
-.decl FunctionalStatement_Uses_Local(stmt: IRStatement, var:VariableOrStackIndex, n:StackIndex)
-.decl FunctionalStatement_Uses(stmt:IRStatement, var:Variable, n:StackIndex)
-.decl FunctionalStatement_Defines(callStmt:IRStatement, newVar:Variable, n: number)
-
-Variable_String(var, var_rep) :-
-   postTrans.Statement_Defines(var_rep, var).
-
-Variable_String(var, cat(func, cat("arg", @number_to_hex(n)))),
-FunctionArgument(func, n, var) :-
-//// REVIEW
-//  PossibleNumberOfFunctionArguments(func, n_args),
-  FunctionArgumentIndices(func, n),
-  FRESH_VARIABLE(var, as(func, IRStatement), n). // TODO: use entry?
-
-.decl FunctionArgumentIndices(func: IRFunction, n: StackIndex)
-
-FunctionArgumentIndices(func, n) :-
-  NumberOfFunctionArguments(func, n_args),
-  IsStackIndexLessThan(n, n_args).
-
-
-Variable_String(newVar, cat(callStmtBefore, cat("_", @number_to_hex(n)))),
-FunctionalStatement_Defines(callStmt, newVar, n),
-FunctionCallReturnArgument(caller, n, newVar) :-
-  IRFunctionCall(caller, func),
-//// REVIEW
-  FunctionReturnArgumentIndices(func, n),
-  IRBasicBlock_Tail(caller, callStmt),
-  Statement_IRStatement(callStmtBefore, _ ,callStmt),
-  FRESH_VARIABLE(newVar, callStmt, n).
-
-.decl FunctionReturnArgumentIndices(func: IRFunction, n: StackIndex)
-
-FunctionReturnArgumentIndices(func, n) :-
-  NumberOfFunctionReturnArguments(func, n_args),
-  IsStackIndexLessThan(n, n_args).
-
-// Renaming variables in functions
-// Involves Propagating variables, but doesn't require re-computing the CFG
-.decl FunctionalBlockInputContents(block: IRBlock, index: StackIndex, var: Variable)
-.decl FunctionalBlockOutputContents(block: IRBlock, index: StackIndex, var: Variable)
-
-FunctionalBlockInputContents(entry, n, var) :-
-   IRFunctionEntry(entry),
-   IRInFunction(entry, func),
-   FunctionArgument(func, n, var).
-
-FunctionalBlockInputContents(next, index, variable) :-
-   FunctionalBlockOutputContents(from, index, variable),
-   LocalBlockEdge(from, next).
-
-// 1) Normal block to block flow, i.e. no unconditional function calls from block to block
-FunctionalBlockOutputContents(block, index, variable) :-
-  BeforeFunctionCallFunctionalBlockOutputContents(block, index, variable),
-  LocalBlockEdge(block, next),
-  IRBlockEdge(block, next).
-
-// 2) First block calls a function, take return args from function call
-
-FunctionalBlockOutputContents(caller, n, newVar) :-
-   FunctionCallReturnArgument(caller, n, newVar).
-
-// 3) First block calls a function, take any remaining variables that have
-//    not been passed as arguments, and shift
-FunctionalBlockOutputContents(caller, newIndex, variable) :-
-   BeforeFunctionCallFunctionalBlockOutputContents(caller, index, variable),
-   IRFunctionCallReturn(caller, func, _),
-//   PossibleCombinedNumberOfFunctionReturnsAndArguments(func, n_in, n_out),
-////REVIEW
-   NumberOfFunctionReturnArguments(func, n_out),
-   NumberOfFunctionArguments(func, n_in),
-   index >= n_in,
-   newIndex = index+n_out-n_in,
-   CheckIsStackIndex(newIndex).
-
-.decl BeforeFunctionCallFunctionalBlockOutputContents(caller: IRBlock, index: StackIndex, variable: Variable)
-
-// Copy the stack variables untouched by the callee basic block
-BeforeFunctionCallFunctionalBlockOutputContents(callee, index+delta, variable) :-
-  FunctionalBlockInputContents(callee, index, variable),
-  index >= calleePopLen,
-  index+delta <= MAX_STACK_HEIGHT,
-  IRBlockPopDelta(callee, calleePopLen),
-  IRBlockStackDelta(callee, delta).
-
-// Handle the proper variables pushed by this basic block
-BeforeFunctionCallFunctionalBlockOutputContents(block, index, as(var, Variable)) :-
-  IRInFunction(block, _),
-  IRBasicBlock_Tail(block, stmt),
-  IRLocalStackContents(stmt, index, var),
-  CheckIsVariable(var).
-
-// Handle the stackIndexes pushed by this basic block
-BeforeFunctionCallFunctionalBlockOutputContents(block, index, realVariable) :-
-  FunctionalBlockInputContents(block, stackIndex, realVariable),
-  IRBasicBlock_Tail(block, stmt),
-  IRLocalStackContents(stmt, index, stackIndex),
-  CheckIsStackIndex(stackIndex).
-
-
-// uses of the jump/call stmt
-FunctionalStatement_Uses_Local(stmt, varOrStackIndex, n) :-
-  IRFunctionCall(block, func),
-  IRBasicBlock_Tail(block, stmt),
-  IRStatement_Opcode(stmt, opcode),
-  OpcodePopWords(opcode, m),
-  NumberOfFunctionArguments(func, _),
-  IRBeforeLocalStackContents(stmt, n, varOrStackIndex), n < m.
-
-// function args
-FunctionalStatement_Uses_Local(stmt, varOrStackIndex, n + m) :-
-  IRFunctionCall(block, func),
-  IRBasicBlock_Tail(block, stmt),
-  IRStatement_Opcode(stmt, opcode),
-  OpcodePopWords(opcode, m),
-  NumberOfFunctionArguments(func, n_in),
-  IRBlockOutLocalStackContents(block, n, varOrStackIndex),  n < n_in.
-
-// TODO, check case for function return
-FunctionalStatement_Uses_Local(stmt, varOrStackIndex, n) :-
-  NumberOfFunctionReturnArguments(func, _),
-  IRFunction_Return(func, retBlock),
-  IRBasicBlock_Tail(retBlock, stmt),
-  IRStatement_Opcode(stmt, opcode),
-  OpcodePopWords(opcode, m),
-  IRBeforeLocalStackContents(stmt, n, varOrStackIndex), n < m.
-
-FunctionalStatement_Uses_Local(stmt, varOrStackIndex, n + m) :-
->>>>>>> ceebabd2
   NumberOfFunctionReturnArguments(func, n_out),
   firstFunctional.IRBeforeLocalStackContents(stmt, n, stackIndex),
   CheckIsStackIndex(stackIndex),
   IsStackIndexLessThan(n, n_out + 1),
   firstFunctional.FunctionalBlockInputContents(block, stackIndex, var),
   firstFunctional.FunctionalBlockInputContents(block, stackIndex, otherVar), var!= otherVar.
-
 
 .decl PHIVar_DefBlockToUseBlock(defBlock: IRBlock, useBlock: IRBlock, useVar: Variable, stackIndex: StackIndex)
 DEBUG_OUTPUT(PHIVar_DefBlockToUseBlock)
@@ -1471,6 +1333,7 @@
   IRInFunction(exitNode, f),
   IRInFunction(candidate, f),
   exitNode != candidate.
+
 
 DoesNotPostDominate(candidate, s) :-
   DoesNotPostDominate(candidate, other),
@@ -1561,7 +1424,6 @@
   DefBlockToUseBlockPathInterm(defBlock, useBlock, block, _),
   IRStatement_Block(stmt, block),
   IRStatement_Opcode(stmt, opcode),
-<<<<<<< HEAD
   postTrans.SWAPN(opcode, _),
   firstFunctional.IRBeforeLocalStackContents(stmt, 0, index),
   firstFunctional.FunctionalBlockInputContents(block, index, var),
@@ -1606,30 +1468,6 @@
 
 .init lastFunctional = FunctionalStackAnalysis
 INIT_FSTACK_FROM_LOCAL(lastFunctional, dupIntr)
-=======
-  OpcodePopWords(opcode, m),
-  IRBlockOutLocalStackContents(retBlock, n, varOrStackIndex), n < n_out.
-
-FunctionalStatement_Uses_Local(irstmt, varOrStackIndex, n) :-
-   postTrans.Statement_Uses_Local(stmt, varOrStackIndex, n),
-   Statement_IRStatement(stmt, _, irstmt).
-
-FunctionalStatement_Uses(irstmt, as(var, Variable), n) :-
-   postTrans.Statement_Uses_Local(stmt, var, n),
-   CheckIsVariable(var),
-   Statement_IRStatement(stmt, _, irstmt).
-
-FunctionalStatement_Defines(irstmt, newVar, 0) :-
-   postTrans.Statement_Defines(stmt, newVar),
-   Statement_IRStatement(stmt, _, irstmt).
-
-// Case: variable originates elsewhere
-FunctionalStatement_Uses(stmt, var, n) :-
-   IRStatement_Uses_Local(stmt, stackIndex, n),
-   CheckIsStackIndex(stackIndex),
-   IRStatement_Block(stmt, block),
-   FunctionalBlockInputContents(block, stackIndex, var).
->>>>>>> ceebabd2
 
 .decl PublicFunctionSignature(hex_signature: symbol, text_signature: symbol)
 .input PublicFunctionSignature

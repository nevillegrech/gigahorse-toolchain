--- conflicted
+++ resolved
@@ -1014,10 +1014,7 @@
     Statement_Block(stmt, returnBlock),
     (JUMP(stmt); JUMPI(stmt)), // temp: handle conditional returns
     !StaticBlockJumpTarget(returnBlock, _).
-<<<<<<< HEAD
-=======
     // !ImmediateBlockJumpTarget(returnBlock, _).
->>>>>>> fa1e2994
 
   .decl PrivateFunctionCallOrReturn(block: Block)
   PrivateFunctionCallOrReturn(block) :-
@@ -1034,7 +1031,6 @@
     Statement_Opcode(stmt, opcode),
     !OpcodePossiblyHalts(opcode).
 
-<<<<<<< HEAD
   .decl FallthroughBlockLikelyFunctionCall(block: Block, fallthrough: Statement)
   DEBUG_OUTPUT(FallthroughBlockLikelyFunctionCall)
   FallthroughBlockLikelyFunctionCall(block, fallthrough):-
@@ -1046,14 +1042,20 @@
     Statement_Opcode(stmt, opcode),
     !OpcodePossiblyHalts(opcode).
 
+  // Doesn't this overlap with FallthroughBlockUsedMultipleTimes to some extend?
   FallthroughBlockLikelyFunctionCall(block, fallthrough):-
     PrivateFunctionCall(_, _, block, _),
-    BasicBlock_Tail(block, stmt),
-    Statement_Next(stmt, fallthrough),
-    !JUMP(stmt),
-    !JUMPI(stmt),
-    Statement_Opcode(stmt, opcode),
-    !OpcodePossiblyHalts(opcode).
+    JumplessFalthroughBlock(block, next),
+    BasicBlock_Head(next, fallthrough).
+
+  // Commented out as it is superseeded
+  //   // Insertor heuristic: Fallthrough block likely performs a function call
+  // .decl FallthroughBlockPushesContinuation(block: Block, fallthrough: Statement)
+  // FallthroughBlockPushesContinuation(block, fallthrough):-
+  //   BlockPushesLabel(block, _),
+  //   JumplessFalthroughBlock(block, next),
+  //   BasicBlock_Head(next, fallthrough).
+
 
   /**
     If a known function start stmt is used a continuation in optimized code
@@ -1076,30 +1078,6 @@
     we add a jump to its end, in order to allow our logic to consider it a call
   */
   .decl FallthroughBlockUsedMultipleTimes(block: Block, fallthrough: Statement)
-  DEBUG_OUTPUT(FallthroughBlockUsedMultipleTimes)
-  FallthroughBlockUsedMultipleTimes(block, fallthrough):-
-    FallthroughEdge(block, next),
-    StackBalanceBlock(next),
-    BlockPushesLabel(pushBlock1, as(block, Value)),
-    BlockPushesLabel(pushBlock2, as(block, Value)),
-    BasicBlock_Tail(block, stmt),
-    Statement_Next(stmt, fallthrough),
-    JUMPDEST(fallthrough),
-    !JUMP(stmt),
-    !JUMPI(stmt),
-    Statement_Opcode(stmt, opcode),
-    !OpcodePossiblyHalts(opcode),
-    pushBlock1 != pushBlock2.
-=======
-  // Insertor heuristic: Fallthrough block likely performs a function call
-  .decl FallthroughBlockPushesContinuation(block: Block, fallthrough: Statement)
-  FallthroughBlockPushesContinuation(block, fallthrough):-
-    BlockPushesLabel(block, _),
-    JumplessFalthroughBlock(block, next),
-    BasicBlock_Head(next, fallthrough).
-
-  // Insertor heuristic: Fallthrough block is used multiple times and its the next is a `StackBalanceBlock`
-  .decl FallthroughBlockUsedMultipleTimes(block: Block, fallthrough: Statement)
   FallthroughBlockUsedMultipleTimes(block, fallthrough):-
     JumplessFalthroughBlock(block, next),
     StackBalanceBlock(next),
@@ -1107,7 +1085,7 @@
     (BlockPushesLabel(block2, as(block, Value)); StaticBlockJumpTarget(block2, as(block, Value))),
     BasicBlock_Head(next, fallthrough),
     block1 != block2.
->>>>>>> fa1e2994
+
 
   .decl CODECOPYStatement(stmt: Statement, offset: Value, size: Value)
   CODECOPYStatement(codeCopy, codeOffsetNumHex, smallNumHex) :-

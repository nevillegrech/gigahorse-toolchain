--- conflicted
+++ resolved
@@ -277,10 +277,6 @@
   DEBUG_OUTPUT(Block_OriginalBlock)
   DEBUG_OUTPUT(BlockToClone)
 
-<<<<<<< HEAD
-
-=======
->>>>>>> ec9d88fd
   MaxOriginalStatement(as(maxStmt, Statement)):-
     maxStmtNumber = max stmtNumber : { Statement_Opcode(stmt, _), stmtNumber = @hex_to_number(stmt)},
     maxStmt = @number_to_hex(maxStmtNumber).

--- conflicted
+++ resolved
@@ -358,13 +358,8 @@
   // Clone all candidate blocks  for all the blocks that push them
   // Make sure they can be cloned safely 
   BlockToClone(from, to):-
-<<<<<<< HEAD
-    BlockPushesBlockToStack(from, to),
-    (BlockPushesBlockToStack(otherFrom, to); analysis.FallthroughBlockEdge(otherFrom, to)),
-=======
     BlockPushesBlockToStack(_, from, to),
-    BlockPushesBlockToStack(_, otherFrom, to),
->>>>>>> 340fe0f6
+    (BlockPushesBlockToStack(_, otherFrom, to); analysis.FallthroughEdge(otherFrom, to)),
     BlockCloningCandidate(to),
     from != otherFrom,
     !BlockPushesCloningCandidate(to, _, _),
@@ -508,7 +503,7 @@
         analysis.Variable_Value(targetVar2, as(revertBlock, Value)),
         analysis.ImmediateBlockJumpTarget(caller2, targetVar2)
       );
-      analysis.FallthroughBlockEdge(caller2, revertBlock)
+      analysis.FallthroughEdge(caller2, revertBlock)
     ),
     caller1 != caller2.
 


.output global.BlockEdge, global.FallthroughEdge, global.BlockJumpValidTarget, global.BlockJumpTarget, MaybeInFunctionUnderContext
.output MaybeFunctionCallReturn // DEBUG
.output global.PrivateFunctionCall
.output PotentialCall // DEBUG
.output PossibleReturnAddressWithPos // DEBUG
.output IsFunctionCallReturn // DEBUG
.output IsFunctionEntry, IsFunctionCall, BlockToClone, MaybeInFunction // DEBUG
.output PossibleImpreciseNumberOfFunctionArguments, PossibleFunctionalBlockPopAndStackDelta
.output MaxRankForPossibleReturnAddressSetter

.output PossibleNumberOfFunctionArguments
.output PossibleNumberOfFunctionReturnArguments
.output PossibleCombinedNumberOfFunctionReturnsAndArguments
.output FunctionalBlockPopAndStackDelta, IRBlockStackDelta, IRBlockPopDelta
.output FunctionalBlockInputContents, FunctionalBlockOutputContents, FunctionalStatement_Uses_Local
.output NumberOfFunctionArguments
.output NumberOfFunctionReturnArguments

.output Variable_String

// The following relations print a number instead of a context in record form to help debugging
// Without them looking (via grep) for a block using its id will return many contexts as well.

.decl ContextOrd(ctx:global.sens.Context, ctxOrd:number)
.output ContextOrd
ContextOrd(ctx, ord(ctx)):-
  global.ReachableContext(ctx, _).

.decl BlockEdgeOrd(callerCtx:number, from:Block, calleeCtx:number, to:Block)
.output BlockEdgeOrd
BlockEdgeOrd(ord(callerCtx), from, ord(calleeCtx), to):-
  global.BlockEdge(callerCtx, from, calleeCtx, to).

.decl BlockOutputContentsOrd(context:number, block:Block, index:StackIndex, var:Variable)
.output BlockOutputContentsOrd
BlockOutputContentsOrd(ord(context), block, index, var):-
  global.BlockOutputContents(context, block, index, var).

.decl BlockInputContentsOrd(context:number, block:Block, index:StackIndex, var:Variable)
.output BlockInputContentsOrd
BlockInputContentsOrd(ord(context), block, index, var):-
  global.BlockInputContents(context, block, index, var).

.decl BlockJumpTargetOrd(context:number, block:Block, var:Variable)
.output BlockJumpTargetOrd
BlockJumpTargetOrd(ord(context), block, var):-
  global.BlockJumpTarget(context, block, var).

.decl BlockJumpValidTargetOrd(context:number, block:Block, var:Variable, target:Block)
.output BlockJumpValidTargetOrd
BlockJumpValidTargetOrd(ord(context), block, var, target):-
  global.BlockJumpValidTarget(context, block, var, target).

.decl MergeContextOrd(ctx: number, caller: Block, newContext: number)
.output MergeContextOrd
MergeContextOrd(ord(ctx), caller, ord(newContext)):-
  global.sens.MergeContext(ctx, caller, newContext).

.decl MergeContextResponseOrd(ctx: number, caller: Block, nextBlock: Block, newContext: number)
.output MergeContextResponseOrd
MergeContextResponseOrd(ord(ctx), caller, otherBlock, ord(newContext)):-
  global.sens.MergeContextResponse(ctx, caller, otherBlock, newContext).

.decl ReachableContextOrd(ctx: number, block: Block)
.output ReachableContextOrd
ReachableContextOrd(ord(ctx), block):-
  global.ReachableContext(ctx, block).

.decl IsFunctionCallReturnOrd(ctx:number, caller:Block, func:Block, retCtx:number, retBlock:Block, retTarget:Block)
.output IsFunctionCallReturnOrd
IsFunctionCallReturnOrd(ord(ctx), caller, func, ord(retCtx), retBlock, retTarget):-
  IsFunctionCallReturn(ctx, caller, func, retCtx, retBlock, retTarget).

.decl MaybeFunctionCallReturnOrd(ctx:number, caller:Block, func:Block, retCtx:number, retBlock:Block, retTarget:Block)
.output MaybeFunctionCallReturnOrd
MaybeFunctionCallReturnOrd(ord(ctx), caller, func, ord(retCtx), retBlock, retTarget):-
  MaybeFunctionCallReturn(ctx, caller, func, retCtx, retBlock, retTarget).

.decl PossibleReturnAddressWithRankOrd(callCtx:number, targetSetter:Block, retCtx:number, retBlock:Block, retTarget:Block, rank:number)
.output PossibleReturnAddressWithRankOrd
PossibleReturnAddressWithRankOrd(ord(callCtx), targetSetter, ord(retCtx), retBlock, retTarget, rank):-
  PossibleReturnAddressWithRank(callCtx, targetSetter, retCtx, retBlock, retTarget, rank).

.decl MaybeInFunctionUnderContextOrd(ctx:number, block:Block, func:Block)
.output MaybeInFunctionUnderContextOrd
MaybeInFunctionUnderContextOrd(ord(ctx), block, func):-
  MaybeInFunctionUnderContext(ctx, block, func).


.output global.sens.CutToCaller

// .decl CFGImprecisionPersists(srcCtx: global.sens.Context, srcBlk: Block, currCtx: global.sens.Context, currBlk: Block, targetVar1: Variable, targetVar2: Variable, pathLen: number)
// .output CFGImprecisionPersists

// .decl CFGImprecisionInstance(ctx: global.sens.Context, blk: Block, targetVar1: Variable, targetVar2: Variable)

// CFGImprecisionPersists(ctx, block, ctx, block, targetVar1, targetVar2, 0),
// CFGImprecisionInstance(ctx, block, targetVar1, targetVar2):-
//   global.BlockJumpValidTarget(ctx, block, targetVar1, _),
//   global.BlockJumpValidTarget(ctx, block, targetVar2, _),
//   targetVar1 < targetVar2.

<<<<<<< HEAD
// Commenting it out because its too heavy
=======
>>>>>>> 340fe0f6
// CFGImprecisionPersists(srcCtx, srcBlock, prevCtx, prevBlock, targetVar1, targetVar2, pathLen + 1):-
//   CFGImprecisionPersists(srcCtx, srcBlock, ctx, block, targetVar1, targetVar2, pathLen),
//   global.BlockEdge(prevCtx, prevBlock, ctx, block),
//   global.BlockInputContents(prevCtx, prevBlock, someIndex, targetVar1),
//   global.BlockInputContents(prevCtx, prevBlock, someIndex, targetVar2),
//   pathLen < 30.

// .decl CFGImprecisionPersistsOrd(srcCtx: number, srcBlk: Block, currCtx: number, currBlk: Block, targetVar1: Variable, targetVar2: Variable, pathLen: number)
// .output CFGImprecisionPersistsOrd

// CFGImprecisionPersistsOrd(ord(srcCtx), srcBlock, ord(ctx), block, targetVar1, targetVar2, pathLen):-
//   CFGImprecisionPersists(srcCtx, srcBlock, ctx, block, targetVar1, targetVar2, pathLen).

// .decl CFGImprecisionIntroducedOrd(srcCtx: number, srcBlk: Block, prevCtx: number, prevBlock: Block, currCtx: number, currBlk: Block, targetVar1: Variable, targetVar2: Variable, pathLen: number)
// .output CFGImprecisionIntroducedOrd

// CFGImprecisionIntroducedOrd(ord(srcCtx), srcBlock, ord(prevCtx), prevBlock, ord(ctx), block, targetVar1, targetVar2, pathLen):-
//   CFGImprecisionPersists(srcCtx, srcBlock, ctx, block, targetVar1, targetVar2, pathLen),
//   global.BlockEdge(prevCtx, prevBlock, ctx, block),
//   pathLen != 30,
//   !CFGImprecisionPersists(srcCtx, srcBlock, prevCtx, prevBlock, targetVar1, targetVar2, _).

// .decl CFGImprecisionIntroducedForwardOrd(ctx: number, block: Block, targetVar1: Variable, targetVar2: Variable)
// .output CFGImprecisionIntroducedForwardOrd

// .decl CFGImprecisionExists(ctx: global.sens.Context, block: Block, targetVar1: Variable, targetVar2: Variable)

<<<<<<< HEAD
CFGImprecisionExists(ctx, block, targetVar1, targetVar2):-
  CFGImprecisionInstance(ctx, block, targetVar1, targetVar2).
=======
// CFGImprecisionExists(ctx, block, targetVar1, targetVar2):-
//   CFGImprecisionInstance(_, _, targetVar1, targetVar2),
//   global.BlockInputContents(ctx, block, someIndex, targetVar1),
//   global.BlockInputContents(ctx, block, someIndex, targetVar2).
>>>>>>> 340fe0f6

// .decl CFGImprecisionExistsInPrev(ctx: global.sens.Context, block: Block, prevCtx: global.sens.Context, prevBlock: Block, targetVar1: Variable, targetVar2: Variable)

// CFGImprecisionExistsInPrev(ctx, block, prevCtx, prevBlock, targetVar1, targetVar2):-
//   CFGImprecisionExists(prevCtx, prevBlock, targetVar1, targetVar2),
//   global.BlockEdge(prevCtx, prevBlock, ctx, block).

// CFGImprecisionIntroducedForwardOrd(ord(ctx), block, targetVar1, targetVar2):-
//   CFGImprecisionExists(ctx, block, targetVar1, targetVar2),
//   !CFGImprecisionExistsInPrev(ctx, block, _, _, targetVar1, targetVar2).<|MERGE_RESOLUTION|>--- conflicted
+++ resolved
@@ -101,10 +101,6 @@
 //   global.BlockJumpValidTarget(ctx, block, targetVar2, _),
 //   targetVar1 < targetVar2.
 
-<<<<<<< HEAD
-// Commenting it out because its too heavy
-=======
->>>>>>> 340fe0f6
 // CFGImprecisionPersists(srcCtx, srcBlock, prevCtx, prevBlock, targetVar1, targetVar2, pathLen + 1):-
 //   CFGImprecisionPersists(srcCtx, srcBlock, ctx, block, targetVar1, targetVar2, pathLen),
 //   global.BlockEdge(prevCtx, prevBlock, ctx, block),
@@ -132,15 +128,8 @@
 
 // .decl CFGImprecisionExists(ctx: global.sens.Context, block: Block, targetVar1: Variable, targetVar2: Variable)
 
-<<<<<<< HEAD
-CFGImprecisionExists(ctx, block, targetVar1, targetVar2):-
-  CFGImprecisionInstance(ctx, block, targetVar1, targetVar2).
-=======
 // CFGImprecisionExists(ctx, block, targetVar1, targetVar2):-
-//   CFGImprecisionInstance(_, _, targetVar1, targetVar2),
-//   global.BlockInputContents(ctx, block, someIndex, targetVar1),
-//   global.BlockInputContents(ctx, block, someIndex, targetVar2).
->>>>>>> 340fe0f6
+//   CFGImprecisionInstance(ctx, block, targetVar1, targetVar2).
 
 // .decl CFGImprecisionExistsInPrev(ctx: global.sens.Context, block: Block, prevCtx: global.sens.Context, prevBlock: Block, targetVar1: Variable, targetVar2: Variable)
 

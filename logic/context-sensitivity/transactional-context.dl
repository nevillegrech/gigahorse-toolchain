--- conflicted
+++ resolved
@@ -5,37 +5,22 @@
 // find number of jumps to estimate best context depth
 .decl MaxContextDepth(sigHash: symbol, d: number)
 
-.decl InputMaxContextDepth(d: number)
-.input InputMaxContextDepth(filename="MaxContextDepth.csv")
+.decl InputMaxContextDepth(sigHash: symbol, d: number)
+.input InputMaxContextDepth(filename="MaxContextDepth.facts")
 
-MaxContextDepth(d) :- InputMaxContextDepth(d).
+MaxContextDepth(sigHash, d) :- InputMaxContextDepth(sigHash, d).
 
 #ifndef MAX_CONTEXT_DEPTH
-<<<<<<< HEAD
 MaxContextDepth(sigHash, 4) :-
-  postTrans.PublicFunction(_, sigHash).
+  postTrans.PublicFunction(_, sigHash), !InputMaxContextDepth(sigHash, _).
 #else
-  #if MAX_CONTEXT_DEPTH == -1
-    .input MaxContextDepth
-  #else
-    MaxContextDepth(sigHash, MAX_CONTEXT_DEPTH) :-
-      postTrans.PublicFunction(_, sigHash).
-  #endif
-=======
-  MaxContextDepth(4) :- !InputMaxContextDepth(_).
-#else
-  MaxContextDepth(MAX_CONTEXT_DEPTH) :- !InputMaxContextDepth(_).
->>>>>>> 560eb67b
+MaxContextDepth(sigHash, MAX_CONTEXT_DEPTH) :-
+  postTrans.PublicFunction(_, sigHash), !InputMaxContextDepth(sigHash, _).
 #endif
 
 .decl InitialPrivateContext(ctx : PrivateContext)
 InitialPrivateContext(nil).
 
-/*
-Keeping this commented for now to see if it makes a difference
-.decl IsPrivateContext(ctx:PrivateContext, block:Block, rest:PrivateContext)
-IsPrivateContext(nil, "", nil).
-*/
 .decl DecomposePrivateContext(priCtx: PrivateContext, block: Block, rest: PrivateContext)
 
 .decl DropLast(ctx : PrivateContext, newCtx : PrivateContext)
@@ -137,8 +122,8 @@
 DecomposePrivateContext(newPrivateContext, caller, cutDownPri),
 MergeContext(ctx, caller, newContext) :-
   ReachableContext(ctx, caller),
+  PrivateFunctionCallOrReturn(caller),
   DecomposeContext(ctx, pub, pri),
-  PrivateFunctionCallOrReturn(caller),
 #ifndef NO_PUBLIC_CONTEXT
   !postTrans.PublicFunction(caller, _),
 #endif
@@ -150,7 +135,8 @@
 #ifndef NO_PUBLIC_CONTEXT
 MergeContext(ctx, caller, newContext) :-
   ReachableContext(ctx, caller),
+  postTrans.PublicFunction(caller, sigHash),
+  !MaxContextDepth(sigHash, -1),
   DecomposeContext(ctx, _, pri),
-  postTrans.PublicFunction(caller, sigHash),
   newContext = [sigHash, pri].
 #endif

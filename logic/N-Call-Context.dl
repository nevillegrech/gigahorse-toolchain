--- conflicted
+++ resolved
@@ -30,23 +30,12 @@
   postTrans.Statement_Block(_, caller),
   !BlockHasTrivialControl(caller).
 
-<<<<<<< HEAD
-/*
-PrivateFunctionCaller(caller) :-
-  PushValue(stmt, target),
-  JUMPDEST(CAST_TO_SYMBOL(target)),
-  Statement_Block(stmt, caller),
-  !StaticBlockJumpTarget(caller, target).
-
-*/
 
 Context_PublicFunction(ctx, pubFun):-
   ReachableContext(ctx, _),
   ctx = [pubFun, callCtx],
   callCtx = callCtx.
   
-=======
->>>>>>> 9422c773
 .decl StaticBlockJumpTarget(caller: Block, target: Value)
 
 StaticBlockJumpTarget(caller, target) :-

// The core of the decompiler logic. Most complex reasoning for value
// flow and detecting CFG edges (much like the Vandal decompiler) is here.

#ifndef MAX_STACK_HEIGHT
#define MAX_STACK_HEIGHT 70
#endif

#define MAX_NUM_PRIVATE_FUNCTION_ARGS 50
#define MAX_NUM_PRIVATE_FUNCTION_RETS 50

#define LIMITSIZE_BLOCK_OUTPUT_CONTENTS 1000000
#define LIMITSIZE_BIG_BLOCK_OUTPUT_CONTENTS 5000000
#define CheckIsVariable(v) ((v) < 0)
#define CheckIsStackIndex(v) ((v) >= 0, (v) < MAX_STACK_HEIGHT)

// Unused currently. The optimized version is used.
#define CheckIsPopDelta(v) ((v) >= 0, (v) < MAX_STACK_HEIGHT)
// The way this is used, the arg is always a max where one side is guaranteed to be >=0
#define CheckIsPopDeltaOpt(v) ((v) < MAX_STACK_HEIGHT)

#define CheckIsStackDelta(n) ((n) < MAX_STACK_HEIGHT, (n) > -MAX_STACK_HEIGHT)

#define CheckIsNumArgs(n) ((n) < MAX_NUM_PRIVATE_FUNCTION_ARGS)
#define CheckIsNumRets(n) ((n) < MAX_NUM_PRIVATE_FUNCTION_RETS)

#define FUNCTION_SELECTOR "0x0"


#include "../clientlib/util.dl"
#include "local.dl"

#include "decompiler_input_opcodes.dl"


.type Block <: symbol
.type Value <: symbol
.type Variable <: number
.type StackIndex <: number
.type VariableOrStackIndex = Variable | StackIndex
.type Opcode <: symbol
.type Statement <: symbol
.type FunctionSignature <: symbol

.type OptionalSelector = NoSelector{}
                      | SelectorVariable{selector: Variable}
                      | SelectorStackIndex{block: Block, selector: StackIndex}

.init incompleteGlobal = IncompleteOptimizedGlobalAnalysis<CONTEXT_SENSITIVITY, LocalAnalysis>

COPY_CODE_FULL(incompleteGlobal, postTrans)

.init global = ExperimentalCompleteOptimizedGlobalAnalysis<CONTEXT_SENSITIVITY>

global.StatementPushesUsedLabel(stmt):-
  incompleteGlobal.VariableUsedInAsJumpdest(pushedVar),
  postTrans.Statement_Defines(stmt, pushedVar).

COPY_CODE_FULL(global, postTrans)

// Masks with all 1s
.decl Mask_Length(mask: Value, bytes: number)
.decl PreMask_Length(mask: symbol, bytes: number)

Mask_Length(cat("0x", mask), bytes) :-
   PreMask_Length(mask, bytes).

PreMask_Length("1", 1).
PreMask_Length("3", 1).
PreMask_Length("7", 1).
PreMask_Length("f", 1).
PreMask_Length("1f", 1).
PreMask_Length("3f", 1).
PreMask_Length("7f", 1).
PreMask_Length("ff", 1).

PreMask_Length(cat(mask, "ff"), bytes+1) :-
  PreMask_Length(mask, bytes),
  bytes < 32.


.comp GlobalAnalysis <AbstractContextSensitivity, LocalAnalysis> : LocalAnalysis {
  /*
  ***********
  * Key dataflow definitions
  ***********
  */

<<<<<<< HEAD
  .init sens = AbstractContextSensitivity <StaticOnlyGlobalAnalysis>
=======
  .init sens = AbstractContextSensitivity<LocalAnalysis>
>>>>>>> 340fe0f6

  sens.local.PushValue(push, val):- PushValue(push, val).
  sens.local.Statement_Opcode(stmt, op):- Statement_Opcode(stmt, op).
  sens.local.Statement_Next(stmt, stmtNext):- Statement_Next(stmt, stmtNext).
  sens.local.PublicFunction(block, hex, selector):- PublicFunction(block, hex, selector).
  sens.local.PublicFunctionJump(block, hex, selector):- PublicFunctionJump(block, hex, selector).

  // `block` is reachable under `context`
  .decl ReachableContext(context: sens.Context, block: Block)

  // Stack contents at end of a `block`, given its calling `context`.
  .decl BlockOutputContents(context: sens.Context, block: Block, index: StackIndex, var: Variable)
  DEBUG_OUTPUT(BlockOutputContents)
<<<<<<< HEAD
  DEBUG_OUTPUT(BlockInputContents)
=======
>>>>>>> 340fe0f6

  /**
    Stack contents at start of a `block`, given its calling `context`.
    Added overridable flag to override it in the optimized variant of the component
  */
  .decl BlockInputContents(context: sens.Context, block: Block, index: StackIndex, var: Variable) overridable

  // `var` holds the (target block) address a `block` jumps to, under `context`.
  .decl BlockJumpTarget(context: sens.Context, block: Block, var: Variable)

  /**
    Under `ctx`, the `block` will jump to the value of `var`, which
    is equal to the label of the `target` block.
  */
  .decl BlockJumpValidTarget(ctx: sens.Context, block: Block, var: Variable, target: Block)

  /**
    Under `ctx`, `next` can follow the execution of `block`.
    Includes both fallthrough edges and jumps.
  */
  .decl BlockValidNext(ctx: sens.Context, block: Block, next: Block)

  /**
    When `block` is analyzed under `callerCtx`, there will be a CFG edge
    from `block` to `callee`, causing it to be reachable under `calleeCtx`
  */
  .decl BlockEdge(callerCtx: sens.Context, caller: Block, calleeCtx: sens.Context, callee: Block)


  /*
  ***********
  * Define block's behavior based on constituents
  ***********
  */

  BlockInputContents(calleeCtx, callee, index, variable) :-
    BlockOutputContents(callerCtx, caller, index, variable),
    BlockEdge(callerCtx, caller, calleeCtx, callee).
    .plan 1:(2,1)
    
  // Copy the stack variables untouched by the callee basic block
  BlockOutputContents(calleeCtx, callee, index+delta, variable) :-
    BlockInputContents(calleeCtx, callee, index, variable),
    BlockPopDelta(callee, calleePopLen),
    BlockStackDelta(callee, delta),
    index >= calleePopLen,
    index+delta <= MAX_STACK_HEIGHT.

  // Handle the proper variables pushed by this basic block
  BlockOutputContents(ctx, block, index, as(var, Variable)) :-
    ReachableContext(ctx, block),
    BasicBlock_Tail(block, stmt),
    LocalStackContents(stmt, index, var),
    CheckIsVariable(var).


  // Handle the stackIndexes pushed by this basic block
  BlockOutputContents(ctx, block, index, as(realVariable, Variable)) :-
    BlockInputContents(ctx, block, stackIndex, realVariable),
    CheckIsStackIndex(stackIndex),
    BasicBlock_Tail(block, stmt),
    LocalStackContents(stmt, index, stackIndex).



  BlockJumpTarget(ctx, block, var) :-
    ReachableContext(ctx, block),
    ImmediateBlockJumpTarget(block, var).

  BlockJumpTarget(ctx, block, realVariable) :-
    BlockInputContents(ctx, block, stackIndex, realVariable),
    CheckIsStackIndex(stackIndex),
    BasicBlock_Tail(block, stmt),
    IsJump(stmt),
    BeforeLocalStackContents(stmt, 0, stackIndex).

  BlockJumpValidTarget(ctx, block, targetVar, as(targetValue, Block)) :-
    BlockJumpTarget(ctx, block, targetVar),
    Variable_Value(targetVar, targetValue),
    JUMPDEST(as(targetValue, symbol)).


  /*
  ***********
  * CFG edges and reachable contexts
  ***********
  */

  ReachableContext(calleeCtx, callee) :-
    BlockEdge(_, _, calleeCtx, callee).

  ReachableContext(initCtx, FUNCTION_SELECTOR) :-
    sens.InitialContext(initCtx).

  BlockValidNext(ctx, block, next):-
    BlockJumpValidTarget(ctx, block, _, next).

  BlockValidNext(ctx, block, fallthrough):-
    ReachableContext(ctx, block),
    FallthroughEdge(block, fallthrough).

  // BlockEdge(callerCtx, caller, calleeCtx, fallthrough) :-
  //   sens.MergeContext(callerCtx, caller, calleeCtx),  // implies reachable
  //   FallthroughEdge(caller, fallthrough).

  // There may be an unconditional context computed by the algorithm. Use it.
  BlockEdge(callerCtx, caller, calleeCtx, callee) :-
    // BlockJumpValidTarget(callerCtx, caller, _, callee),
    BlockValidNext(callerCtx, caller, callee),
    sens.MergeContext(callerCtx, caller, calleeCtx).
    .plan 1:(2,1)

  // Also check if there is a conditional (on-request) context for this case
  sens.MergeContextRequest(callerCtx, block, next) :-
    BlockValidNext(callerCtx, block, next).

  BlockEdge(callerCtx, caller, calleeCtx, callee) :-
    BlockValidNext(callerCtx, caller, callee),
    sens.MergeContextResponse(callerCtx, caller, callee, calleeCtx).
    .plan 1:(2,1)

  .decl Statement_Uses(stmt: Statement, var: Variable, n: StackIndex)

  // Case: variable originates locally
  Statement_Uses(stmt, as(var, Variable), n) :-
    Statement_Uses_Local(stmt, var, n),
    CheckIsVariable(var).

  // Case: variable originates elsewhere
  Statement_Uses(stmt, var, n) :-
    Statement_Uses_Local(stmt, stackIndex, n),
    CheckIsStackIndex(stackIndex),
    Statement_Block(stmt, block),
    BlockInputContents(_, block, stackIndex, var).

  .decl VariableContainsJumpTarget(var: Variable)
  VariableContainsJumpTarget(var) :-
    Variable_Value(var, value),
    JUMPDEST(as(value, symbol)).

  .decl VariableUsedInOperation(var: Variable)

  VariableUsedInOperation(var):-
    Statement_Uses(stmt, var, _),
    Statement_Opcode(stmt, op),
    op != "JUMP",
    op != "JUMPI".

  .decl VariableUsedInAsJumpdest(var: Variable)

  VariableUsedInAsJumpdest(var):-
    Statement_Uses(stmt, var, 0),
    Statement_Opcode(stmt, op),
    (op = "JUMP"; op = "JUMPI").


  VariableUsedInOperation(var):-
    Statement_Uses(stmt, var, 1),
    Statement_Opcode(stmt, "JUMPI").

  .decl VariableAlwaysUsedAsJumpTarget(var: Variable)

  VariableAlwaysUsedAsJumpTarget(var):-
    VariableContainsJumpTarget(var),
    !VariableUsedInOperation(var).

  /**
    Used to verify which variables/stack indexes that seem to be used as selectors, are actually selectors
  */
  .decl ValidSelector(selector: OptionalSelector)

  ValidSelector($NoSelector()).

  ValidSelector($SelectorVariable(selectorVariable)):-
    IsOptionalSelector($SelectorVariable(selectorVariable)),
    FunctionSelectorVariable(selectorVariable).

  ValidSelector($SelectorStackIndex(block, selectorStackIndex)):-
    IsOptionalSelector($SelectorStackIndex(block, selectorStackIndex)),
    BlockInputContents(_, block, selectorStackIndex, selectorVariable),
    FunctionSelectorVariable(selectorVariable).

}

/**
  A global analysis component optimized by only modeling the stack locations containing jump targets
*/
.comp OptimizedGlobalAnalysis <AbstractContextSensitivity, LocalAnalysis> : GlobalAnalysis <AbstractContextSensitivity, LocalAnalysis> {

  .override BlockInputContents

  .decl VariableToModel(var: Variable)
  VariableToModel(var):-
    VariableContainsJumpTarget(var); FunctionSelectorVariable(var).


  /**
    Cut down `BlockOutputContents`, only containing jump targets (and the function selector var).
    Stack contents at end of a `block`, given its calling `context`.
  */
  .decl AuxBlockOutputContentsJumpTarget(context:sens.Context, block:Block, index:StackIndex, var:Variable)
  AuxBlockOutputContentsJumpTarget(context, block, index, var) :-
    BlockOutputContents(context, block, index, var),
    VariableToModel(var).

  BlockInputContents(calleeCtx, callee, index, variable) :-
    AuxBlockOutputContentsJumpTarget(callerCtx, caller, index, variable),
    BlockEdge(callerCtx, caller, calleeCtx, callee).
    .plan 1:(2,1)
}


/**
  Used whenever a best effort is good enough
*/
.comp IncompleteOptimizedGlobalAnalysis <AbstractContextSensitivity, LocalAnalysis> : OptimizedGlobalAnalysis <AbstractContextSensitivity, LocalAnalysis> {
  .limitsize BlockOutputContents(n=LIMITSIZE_BLOCK_OUTPUT_CONTENTS)
}

/**
  Used for the main global analysis. Only has a limitsize if the `--enable_limitsize` flag is set.
*/
.comp CompleteOptimizedGlobalAnalysis <AbstractContextSensitivity, LocalAnalysis> : OptimizedGlobalAnalysis <AbstractContextSensitivity, LocalAnalysis> {
  #ifdef ENABLE_LIMITSIZE
  .limitsize BlockOutputContents(n=LIMITSIZE_BIG_BLOCK_OUTPUT_CONTENTS)
  #endif
}

// copying of PublicFunction from postTrans causes issues. Need to filter imprecision of the local function inference.
// Perhaps post incomplete would be the best place to do that.
.comp ExperimentalCompleteOptimizedGlobalAnalysis <AbstractContextSensitivity> : CompleteOptimizedGlobalAnalysis <AbstractContextSensitivity, PostIncompleteGlobalLocalAnalysis> {

  .decl StatementPushesUsedLabel(stmt: Statement)
  // .output sens.local.BlockPushesLabel, StatementPushesUsedLabel, sens.local.PrivateFunctionCall
  // .output BlockPushesLabel
  ExtBlockPushesLabel(block, val),
  sens.local.ExtBlockPushesLabel(block, val):-
    JUMPDEST(as(val, symbol)),
    Variable_Value(var, val),
    Statement_Defines(stmt, var),
    StatementPushesUsedLabel(stmt),
    Statement_Block(stmt, block),
    BasicBlock_Tail(block, call),
    LocalStackContents(call, _, var),
    !BlockUsesLocal(block, var). 
}

/**
  Declared just so it can be used as a parameter in another component.
  Used by the SafeBlockCloner so it uses `PreTransLocalAnalysis`
*/
.comp DefaultIncompleteOptimizedGlobalAnalysis : IncompleteOptimizedGlobalAnalysis <TransactionalWithShrinkingContext, PreTransLocalAnalysis> {

}


.comp StaticOnlyGlobalAnalysis : PreTransLocalAnalysis {

  /**
    An `entry` point is:
    * Any block that is escapes a block's execution (i.e. is pushed to the stack to be consumed by another block)
    * Any possible function start.
  */
  .decl EntryPoint(block: Block)
  DEBUG_OUTPUT(EntryPoint)

  .decl ReachableUnderEntry(entry: Block, block: Block)
  DEBUG_OUTPUT(ReachableUnderEntry)

  /**
    Stack contents at end of a `block`, given its `entry` point.
    Backwards analysis starting from nonImmediateJumps
  */
  .decl BlockOutputExitJumpdestIndex(entry: Block, exit: Block, block: Block, index: StackIndex)
  DEBUG_OUTPUT(BlockOutputExitJumpdestIndex)
  
  /**
    Stack contents at start of a `block`, given its `entry` point.
  */
  .decl BlockInputExitJumpdestIndex(entry: Block, exit: Block, block: Block, index: StackIndex)
  DEBUG_OUTPUT(BlockInputExitJumpdestIndex)

  .decl LostIt(entry: Block, exit: Block, block: Block, index: StackIndex)
  DEBUG_OUTPUT(LostIt)

  .decl DirectBlockEdge(from: Block, to: Block)

  /**
    An `exit` block of `entry` that is a non immediate jump to the variable at `jumpDestStackIndex`
  */
  .decl NonImmediateExitPoint(entry: Block, exit: Block, jumpDestStackIndex: StackIndex)

  /**
    An `exit` block of `entry` that is a direct/immediate jump to another entry point (`next`)
  */
  .decl ImmediateExitPoint(entry: Block, exit: Block, next: Block)

  /**
    The target of non immediate `exit` block is resolved internally to `target` block,
    as pushed by `pushBlock`
  */
  .decl InternallyResolvedJumpdest(entry: Block, exit: Block, pushBlock: Block, target: Block)

  /**
    The target of non immediate `exit` block is provided externally at position `jumpDestStackIndex`
    of the `entry` block
  */
  .decl ExternallyProvidedJumpdest(entry: Block, exit: Block, jumpDestStackIndex: StackIndex)

  DEBUG_OUTPUT(ImmediateExitPoint)
  DEBUG_OUTPUT(NonImmediateExitPoint)
  DEBUG_OUTPUT(DirectBlockEdge)
  DEBUG_OUTPUT(BlockStackDelta)
  DEBUG_OUTPUT(BlockPopDelta)
  DEBUG_OUTPUT(LocalStackContents)
  DEBUG_OUTPUT(InternallyResolvedJumpdest)
  DEBUG_OUTPUT(ExternallyProvidedJumpdest)

  .decl MissingProvidedJumpdest(entry: Block, exit: Block)
  DEBUG_OUTPUT(MissingProvidedJumpdest)
  EntryPoint("0x0").

  EntryPoint(as(value, Block)):-
    IsJump(jump),
    LocalStackContents(jump, _, var),
    Variable_Value(var, value),
    JUMPDEST(as(value, Statement)).
  
  // New: Also consider possible function entry points
  EntryPoint(as(target, Block)):-
    IsJump(jump),
    LocalStackContents(jump, _, var),
    Variable_Value(var, value),
    JUMPDEST(as(value, Statement)),
    BasicBlock_Tail(block, jump),
    ImmediateBlockJumpTarget(block, targetVar),
    Variable_Value(targetVar, target),
    JUMPDEST(as(target, Statement)).

  ReachableUnderEntry(entry, entry):-
    EntryPoint(entry).

  ReachableUnderEntry(entry, next):-
    ReachableUnderEntry(entry, block),
    DirectBlockEdge(block, next),
    !EntryPoint(next). // New: cannot reach another entry point


  DirectBlockEdge(from, as(value, Block)):-
    ImmediateBlockJumpTarget(from, var),
    Variable_Value(var, value).

  DirectBlockEdge(from, as(next, Block)):-
    FallthroughStmt(fallthrough, next),
    BasicBlock_Tail(from, fallthrough).
  
  NonImmediateExitPoint(entry, exit, as(stackIndex, StackIndex)):-
    ReachableUnderEntry(entry, exit),
    BasicBlock_Tail(exit, jump),
    IsJump(jump),
    BeforeLocalStackContents(jump, 0, stackIndex),
    CheckIsStackIndex(stackIndex),
    !ImmediateBlockJumpTarget(exit, _).
  
  ImmediateExitPoint(entry, exit, next):-
    ReachableUnderEntry(entry, exit),
    DirectBlockEdge(exit, next),
    EntryPoint(next).

  BlockInputExitJumpdestIndex(entry, exit, exit, index):-
    NonImmediateExitPoint(entry, exit, index).

  BlockOutputExitJumpdestIndex(entry, exit, prev, index):-
    DirectBlockEdge(prev, next),
    ReachableUnderEntry(entry, prev),
    BlockInputExitJumpdestIndex(entry, exit, next, index),
    // !EntryPoint(next),
    next != entry.

  BlockInputExitJumpdestIndex(entry, exit, block, index - delta) :-
    BlockOutputExitJumpdestIndex(entry, exit, block, index),
    BlockStackDelta(block, delta),
    //BlockPopDelta(block, popLen),
    //index >= popLen,
    BasicBlock_Tail(block, stmt),
    !LocalStackContents(stmt, index, _),
    index - delta >= 0. // SL: Do we really need to specify that?

  LostIt(entry, exit, block, index - delta) :-
    BlockOutputExitJumpdestIndex(entry, exit, block, index),
    BlockStackDelta(block, delta),
    // BlockPopDelta(block, popLen),
    // index >= popLen,
    BasicBlock_Tail(block, stmt),
    !LocalStackContents(stmt, index, _),
    index - delta < 0.

  BlockInputExitJumpdestIndex(entry, exit, block, as(stackIndex, StackIndex)):-
    BlockOutputExitJumpdestIndex(entry, exit, block, index),
    BasicBlock_Tail(block, stmt),
    LocalStackContents(stmt, index, stackIndex),
    CheckIsStackIndex(stackIndex).
  
  InternallyResolvedJumpdest(entry, exit, block, as(target, Block)):-
    BlockOutputExitJumpdestIndex(entry, exit, block, index),
    BasicBlock_Tail(block, stmt),
    LocalStackContents(stmt, index, var),
    CheckIsVariable(var),
    Variable_Value(var, target).

  ExternallyProvidedJumpdest(entry, exit, index):-
    BlockInputExitJumpdestIndex(entry, exit, entry, index).

  MissingProvidedJumpdest(entry, exit):-
    EntryPoint(entry),
    entry != "0x0",
    NonImmediateExitPoint(entry, exit, _),
    !InternallyResolvedJumpdest(entry, exit, _, _),
    !ExternallyProvidedJumpdest(entry, exit, _).
  
  .decl MoreThanOneExternallyProvidedJumpdests(entry: Block)
  DEBUG_OUTPUT(MoreThanOneExternallyProvidedJumpdests)

  MoreThanOneExternallyProvidedJumpdests(entry):-
    ExternallyProvidedJumpdest(entry, _, index),
    ExternallyProvidedJumpdest(entry, _, index2),
    index != index2.

  /**
    Finds a `rep`resentative for every `ExternallyProvidedJumpdest` based on its resolved `index`.
    This helps scalability when multiple `exit` blocks resolve to the same `index`.
  */
  .decl ExternallyProvidedJumpdest_Rep(entry: Block, exit: Block, rep: Block)
  DEBUG_OUTPUT(ExternallyProvidedJumpdest_Rep)

  ExternallyProvidedJumpdest_Rep(entry, exit, rep):-
    ExternallyProvidedJumpdest(entry, exit, index),
    // ExternallyProvidedJumpdest(entry, exit2, index), exit1 != exit2,
    repOrd = min a:{ExternallyProvidedJumpdest(entry, exit3, index), a = ord(exit3)},
    ExternallyProvidedJumpdest(entry, rep, index),
    ord(rep) = repOrd.

  /**
    Two `ImmediateExitPoint` blocks have the same `target`. Can cause loss of precision in the CFG
  */
  .decl ImmediateExitPointsSameTarget(entry: Block, exit1: Block, exit2: Block, target: Block)
  DEBUG_OUTPUT(ImmediateExitPointsSameTarget)

  ImmediateExitPointsSameTarget(entry, exit1, exit2, target):-
    ImmediateExitPoint(entry, exit1, target),
    ImmediateExitPoint(entry, exit2, target),
    // This generalization had no effect
    // (ImmediateExitPoint(entry, exit2, target); InternallyResolvedJumpdest(entry, exit2, _, target)),
    exit1 != exit2.

  /**
    An `exit` point of `entry` that can cause imprecision if not considered by the context-sensitive CFG analysis
  */
  .decl ImportantExitPoint(entry: Block, exit: Block, rep: Block)
  DEBUG_OUTPUT(ImportantExitPoint)

  ImportantExitPoint(entry, exit, exit):-
    ImmediateExitPointsSameTarget(entry, exit, _, _).

  ImportantExitPoint(entry, exit, exit):-
    InternallyResolvedJumpdest(entry, exit, _, _).

  // BAD!
  // ImportantExitPoint(entry, exit, exit):-
  //   ImmediateExitPoint(entry, exit, _),
  //   ExternallyProvidedJumpdest(entry, _, _).

  // ImportantExitPoint(entry, pushBlock, pushBlock):-
  //   InternallyResolvedJumpdest(entry, _, pushBlock, _).

  // Don't know how often this will happen but I've seen it
  // Note that its not an exit point. Could it affect us?
  // No effect 
  ImportantExitPoint(entry, pushBlock1, pushBlock1):-
    InternallyResolvedJumpdest(entry, exit1, pushBlock1, target),
    InternallyResolvedJumpdest(entry, exit2, pushBlock2, target),
    exit1 != exit2, pushBlock1 != pushBlock2.


  // No-op on ir contracts
  // ImportantExitPoint(entry, exit, rep):-
  //   ExternallyProvidedJumpdest_Rep(entry, exit, rep),
  //   NonImmediateBlockJumpTargetEscapes(exit).

  // Too unscalable, doesn't give much precision
  // ImportantExitPoint(entry, exit, rep):-
  //   // MoreThanOneExternallyProvidedJumpdests(entry),
  //   ExternallyProvidedJumpdest_Rep(entry, exit, rep).

  /**
    Not used rn
  */
  .decl MoreThanOneExitPoints(entry: Block, exit: Block)
  DEBUG_OUTPUT(MoreThanOneExitPoints)

  MoreThanOneExitPoints(entry, exit1):-
    (ExternallyProvidedJumpdest(entry, exit1, _); InternallyResolvedJumpdest(entry, exit1, _, _); ImmediateExitPoint(entry, exit1, _)),
    (ExternallyProvidedJumpdest(entry, exit2, _); InternallyResolvedJumpdest(entry, exit2, _, _); ImmediateExitPoint(entry, exit2, _)),
    exit1 != exit2.


  .decl Analytics_MoreThanOneExternallyProvidedJumpdests(entry: Block)
  .output Analytics_MoreThanOneExternallyProvidedJumpdests(IO="file", filename = "Analytics_MoreThanOneExternallyProvidedJumpdests.csv", delimiter = "\t")

  Analytics_MoreThanOneExternallyProvidedJumpdests(entry):-
    MoreThanOneExternallyProvidedJumpdests(entry).

  .decl Analytics_MissingProvidedJumpdest(entry: Block)
  .output Analytics_MissingProvidedJumpdest(IO="file", filename = "Analytics_MissingProvidedJumpdest.csv", delimiter = "\t")

  Analytics_MissingProvidedJumpdest(entry):-
    MissingProvidedJumpdest(entry, _).

}<|MERGE_RESOLUTION|>--- conflicted
+++ resolved
@@ -85,11 +85,7 @@
   ***********
   */
 
-<<<<<<< HEAD
-  .init sens = AbstractContextSensitivity <StaticOnlyGlobalAnalysis>
-=======
   .init sens = AbstractContextSensitivity<LocalAnalysis>
->>>>>>> 340fe0f6
 
   sens.local.PushValue(push, val):- PushValue(push, val).
   sens.local.Statement_Opcode(stmt, op):- Statement_Opcode(stmt, op).
@@ -103,10 +99,6 @@
   // Stack contents at end of a `block`, given its calling `context`.
   .decl BlockOutputContents(context: sens.Context, block: Block, index: StackIndex, var: Variable)
   DEBUG_OUTPUT(BlockOutputContents)
-<<<<<<< HEAD
-  DEBUG_OUTPUT(BlockInputContents)
-=======
->>>>>>> 340fe0f6
 
   /**
     Stack contents at start of a `block`, given its calling `context`.

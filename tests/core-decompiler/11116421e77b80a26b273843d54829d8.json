{
    "client_path": null,
    "gigahorse_args": ["-i", "--disable_inline", "-T", "200"],
    "expected_analytics": [["Analytics_JumpToMany", 0, 0], ["Analytics_UnreachableBlock", 0, 0], ["Analytics_BlockHasNoTACBlock", 0, 0],
<<<<<<< HEAD
                           ["Analytics_MissingEdgeInTAC", 0, 0],
=======
                           ["Analytics_DoubleDef", 0, 0],
>>>>>>> 1abc0537
                           ["Analytics_MissingJumpTargetSomeCtx", 0, 0], ["Analytics_MissingJumpTargetAnyCtx", 0, 0],
                           ["Analytics_PrivateFunctionMatchesMetadata", 65, 0], ["Analytics_PrivateFunctionMatchesMetadataIncorrectArgs", 0, 0],
                           ["Analytics_PrivateFunctionMatchesMetadataIncorrectReturnArgs", 0, 0]],
    "expected_verbatim": [["DecompilerConfig", "default\n"]]
}<|MERGE_RESOLUTION|>--- conflicted
+++ resolved
@@ -2,11 +2,7 @@
     "client_path": null,
     "gigahorse_args": ["-i", "--disable_inline", "-T", "200"],
     "expected_analytics": [["Analytics_JumpToMany", 0, 0], ["Analytics_UnreachableBlock", 0, 0], ["Analytics_BlockHasNoTACBlock", 0, 0],
-<<<<<<< HEAD
-                           ["Analytics_MissingEdgeInTAC", 0, 0],
-=======
-                           ["Analytics_DoubleDef", 0, 0],
->>>>>>> 1abc0537
+                           ["Analytics_MissingEdgeInTAC", 0, 0], ["Analytics_DoubleDef", 0, 0],
                            ["Analytics_MissingJumpTargetSomeCtx", 0, 0], ["Analytics_MissingJumpTargetAnyCtx", 0, 0],
                            ["Analytics_PrivateFunctionMatchesMetadata", 65, 0], ["Analytics_PrivateFunctionMatchesMetadataIncorrectArgs", 0, 0],
                            ["Analytics_PrivateFunctionMatchesMetadataIncorrectReturnArgs", 0, 0]],

--- conflicted
+++ resolved
@@ -1,13 +1,9 @@
 {
     "client_path": null,
-<<<<<<< HEAD
+
     "gigahorse_args": ["-i", "--disable_inline", "-T", "200"],
     "expected_analytics": [["Analytics_JumpToMany", 0, 0], ["Analytics_UnreachableBlock", 0, 0], ["Analytics_BlockHasNoTACBlock", 0, 0],
-                           ["Analytics_MissingEdgeInTAC", 0, 0], ["Analytics_MissingJumpTargetSomeCtx", 0, 0], ["Analytics_MissingJumpTargetAnyCtx", 0, 0]],
+                           ["Analytics_MissingEdgeInTAC", 0, 0], ["Analytics_MissingJumpTargetSomeCtx", 0, 0], ["Analytics_MissingJumpTargetAnyCtx", 0, 0],
+                           ["Analytics_DoubleDef", 0, 0]],
     "expected_verbatim": [["DecompilerConfig", "default\n"]]
-=======
-    "gigahorse_args": ["-i", "--disable_inline"],
-    "expected_analytics": [["Analytics_JumpToMany", 1, 0], ["Analytics_UnreachableBlock", 0, 0], ["Analytics_BlockHasNoTACBlock", 0, 0],
-                           ["Analytics_MissingJumpTargetSomeCtx", 0, 0], ["Analytics_MissingJumpTargetAnyCtx", 0, 0], ["Analytics_DoubleDef", 0, 0]]
->>>>>>> 1abc0537
 }
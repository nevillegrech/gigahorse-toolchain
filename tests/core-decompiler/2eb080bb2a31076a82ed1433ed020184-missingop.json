{
    "client_path": null,
    "gigahorse_args": ["-i", "--disable_inline", "-T", "200"],
    "expected_analytics": [["Analytics_BlockHasNoTACBlock", 0, 0], ["Analytics_StmtMissingOperand", 0, 0],
<<<<<<< HEAD
                           ["Analytics_MissingEdgeInTAC", 0, 0],
                           ["Analytics_MissingJumpTargetSomeCtx", 0, 0], ["Analytics_MissingJumpTargetAnyCtx", 0, 0]],
    "expected_verbatim": [["DecompilerConfig", "default\n"]]
=======
                           ["Analytics_MissingJumpTargetSomeCtx", 0, 0], ["Analytics_MissingJumpTargetAnyCtx", 0, 0], ["Analytics_DoubleDef", 0, 0]]
>>>>>>> 1abc0537
}<|MERGE_RESOLUTION|>--- conflicted
+++ resolved
@@ -2,11 +2,7 @@
     "client_path": null,
     "gigahorse_args": ["-i", "--disable_inline", "-T", "200"],
     "expected_analytics": [["Analytics_BlockHasNoTACBlock", 0, 0], ["Analytics_StmtMissingOperand", 0, 0],
-<<<<<<< HEAD
-                           ["Analytics_MissingEdgeInTAC", 0, 0],
+                           ["Analytics_MissingEdgeInTAC", 0, 0], ["Analytics_DoubleDef", 0, 0],
                            ["Analytics_MissingJumpTargetSomeCtx", 0, 0], ["Analytics_MissingJumpTargetAnyCtx", 0, 0]],
     "expected_verbatim": [["DecompilerConfig", "default\n"]]
-=======
-                           ["Analytics_MissingJumpTargetSomeCtx", 0, 0], ["Analytics_MissingJumpTargetAnyCtx", 0, 0], ["Analytics_DoubleDef", 0, 0]]
->>>>>>> 1abc0537
 }